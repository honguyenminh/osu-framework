--- conflicted
+++ resolved
@@ -1,139 +1,135 @@
-﻿// Copyright (c) 2007-2018 ppy Pty Ltd <contact@ppy.sh>.
-// Licensed under the MIT Licence - https://raw.githubusercontent.com/ppy/osu-framework/master/LICENCE
-
-using System;
-using System.Globalization;
-using System.IO;
-<<<<<<< HEAD
-using NUnit.Framework;
-using osu.Framework.Allocation;
-=======
->>>>>>> aa111a43
-using osu.Framework.Configuration;
-using osu.Framework.Graphics;
-using osu.Framework.Graphics.Containers;
-using osu.Framework.Graphics.Sprites;
-using osu.Framework.IO.Stores;
-using osu.Framework.Localisation;
-using osu.Framework.Testing;
-using OpenTK;
-using OpenTK.Graphics;
-
-namespace osu.Framework.Tests.Visual
-{
-    public class TestCaseLocalisation : TestCase
-    {
-        private DependencyContainer dependencies;
-        protected override IReadOnlyDependencyContainer CreateLocalDependencies(IReadOnlyDependencyContainer parent) => dependencies = new DependencyContainer(parent);
-
-        private readonly LocalisationEngine engine;
-
-        public TestCaseLocalisation()
-        {
-            var config = new FakeFrameworkConfigManager();
-            engine = new LocalisationEngine(config);
-
-            engine.AddLanguage("en", new FakeStorage());
-            engine.AddLanguage("zh-CHS", new FakeStorage());
-            engine.AddLanguage("ja", new FakeStorage());
-
-            AddStep("English", () => config.Set(FrameworkSetting.Locale, "en"));
-            AddStep("Japanese", () => config.Set(FrameworkSetting.Locale, "ja"));
-            AddStep("Simplified Chinese", () => config.Set(FrameworkSetting.Locale, "zh-CHS"));
-            AddToggleStep("ShowUnicode", b => config.Set(FrameworkSetting.ShowUnicode, b));
-        }
-
-        [BackgroundDependencyLoader]
-        private void load()
-        {
-            dependencies.Cache(engine, true);
-
-            Add(new FillFlowContainer<SpriteText>
-            {
-                Anchor = Anchor.Centre,
-                Origin = Anchor.Centre,
-                Direction = FillDirection.Vertical,
-                Spacing = new Vector2(0, 10),
-                Padding = new MarginPadding(10),
-                AutoSizeAxes = Axes.Both,
-                Children = new[]
-                {
-                    new SpriteText
-                    {
-                        Text = "Not localisable",
-                        TextSize = 48,
-                        Colour = Color4.White
-                    },
-                    new SpriteText
-                    {
-                        Localisation = LocalisationType.Localised,
-                        Text = "localisable",
-                        TextSize = 48,
-                        Colour = Color4.White
-                    },
-                    new SpriteText
-                    {
-                        Localisation = LocalisationType.FormattedLocalised,
-                        Text = "localisableformat",
-                        FormatObjects = new object[] { "localisable & formattable" },
-                        TextSize = 48,
-                        Colour = Color4.White
-                    },
-                    new SpriteText
-                    {
-                        Localisation = LocalisationType.UnicodePreference,
-                        Text = "Unicode on",
-                        UnicodeFallback = "Unicode off",
-                        TextSize = 48,
-                        Colour = Color4.White
-                    },
-                    new SpriteText
-                    {
-                        Localisation = LocalisationType.UnicodePreference,
-                        UnicodeFallback = "I miss unicode",
-                        TextSize = 48,
-                        Colour = Color4.White
-                    },
-                    new SpriteText
-                    {
-                        Localisation = LocalisationType.Formatted,
-                        Text = "{0}",
-                        FormatObjects = new object[] { DateTime.Now },
-                        TextSize = 48,
-                        Colour = Color4.White
-                    },
-                }
-            });
-        }
-
-        private class FakeFrameworkConfigManager : FrameworkConfigManager
-        {
-            protected override string Filename => null;
-
-            public FakeFrameworkConfigManager() : base(null) { }
-
-            protected override void InitialiseDefaults()
-            {
-                Set(FrameworkSetting.Locale, "");
-                Set(FrameworkSetting.ShowUnicode, false);
-            }
-        }
-
-        private class FakeStorage : IResourceStore<string>
-        {
-            public string Get(string name)
-            {
-                if (name == "localisable")
-                    return $"{name} in {CultureInfo.CurrentCulture.EnglishName}";
-                else if (name == "localisableformat")
-                    return $"{{0}} in locale {CultureInfo.CurrentCulture.Name}";
-                else
-                    throw new ArgumentException();
-            }
-            public Stream GetStream(string name)
-            {
-                throw new NotSupportedException();
-            }
-        }
-    }
-}
+﻿// Copyright (c) 2007-2018 ppy Pty Ltd <contact@ppy.sh>.
+// Licensed under the MIT Licence - https://raw.githubusercontent.com/ppy/osu-framework/master/LICENCE
+
+using System;
+using System.Globalization;
+using System.IO;
+using osu.Framework.Allocation;
+using osu.Framework.Configuration;
+using osu.Framework.Graphics;
+using osu.Framework.Graphics.Containers;
+using osu.Framework.Graphics.Sprites;
+using osu.Framework.IO.Stores;
+using osu.Framework.Localisation;
+using osu.Framework.Testing;
+using OpenTK;
+using OpenTK.Graphics;
+
+namespace osu.Framework.Tests.Visual
+{
+    public class TestCaseLocalisation : TestCase
+    {
+        private DependencyContainer dependencies;
+        protected override IReadOnlyDependencyContainer CreateLocalDependencies(IReadOnlyDependencyContainer parent) => dependencies = new DependencyContainer(parent);
+
+        private readonly LocalisationEngine engine;
+
+        public TestCaseLocalisation()
+        {
+            var config = new FakeFrameworkConfigManager();
+            engine = new LocalisationEngine(config);
+
+            engine.AddLanguage("en", new FakeStorage());
+            engine.AddLanguage("zh-CHS", new FakeStorage());
+            engine.AddLanguage("ja", new FakeStorage());
+
+            AddStep("English", () => config.Set(FrameworkSetting.Locale, "en"));
+            AddStep("Japanese", () => config.Set(FrameworkSetting.Locale, "ja"));
+            AddStep("Simplified Chinese", () => config.Set(FrameworkSetting.Locale, "zh-CHS"));
+            AddToggleStep("ShowUnicode", b => config.Set(FrameworkSetting.ShowUnicode, b));
+        }
+
+        [BackgroundDependencyLoader]
+        private void load()
+        {
+            dependencies.Cache(engine, true);
+
+            Add(new FillFlowContainer<SpriteText>
+            {
+                Anchor = Anchor.Centre,
+                Origin = Anchor.Centre,
+                Direction = FillDirection.Vertical,
+                Spacing = new Vector2(0, 10),
+                Padding = new MarginPadding(10),
+                AutoSizeAxes = Axes.Both,
+                Children = new[]
+                {
+                    new SpriteText
+                    {
+                        Text = "Not localisable",
+                        TextSize = 48,
+                        Colour = Color4.White
+                    },
+                    new SpriteText
+                    {
+                        Localisation = LocalisationType.Localised,
+                        Text = "localisable",
+                        TextSize = 48,
+                        Colour = Color4.White
+                    },
+                    new SpriteText
+                    {
+                        Localisation = LocalisationType.FormattedLocalised,
+                        Text = "localisableformat",
+                        FormatObjects = new object[] { "localisable & formattable" },
+                        TextSize = 48,
+                        Colour = Color4.White
+                    },
+                    new SpriteText
+                    {
+                        Localisation = LocalisationType.UnicodePreference,
+                        Text = "Unicode on",
+                        UnicodeFallback = "Unicode off",
+                        TextSize = 48,
+                        Colour = Color4.White
+                    },
+                    new SpriteText
+                    {
+                        Localisation = LocalisationType.UnicodePreference,
+                        UnicodeFallback = "I miss unicode",
+                        TextSize = 48,
+                        Colour = Color4.White
+                    },
+                    new SpriteText
+                    {
+                        Localisation = LocalisationType.Formatted,
+                        Text = "{0}",
+                        FormatObjects = new object[] { DateTime.Now },
+                        TextSize = 48,
+                        Colour = Color4.White
+                    },
+                }
+            });
+        }
+
+        private class FakeFrameworkConfigManager : FrameworkConfigManager
+        {
+            protected override string Filename => null;
+
+            public FakeFrameworkConfigManager() : base(null) { }
+
+            protected override void InitialiseDefaults()
+            {
+                Set(FrameworkSetting.Locale, "");
+                Set(FrameworkSetting.ShowUnicode, false);
+            }
+        }
+
+        private class FakeStorage : IResourceStore<string>
+        {
+            public string Get(string name)
+            {
+                if (name == "localisable")
+                    return $"{name} in {CultureInfo.CurrentCulture.EnglishName}";
+                else if (name == "localisableformat")
+                    return $"{{0}} in locale {CultureInfo.CurrentCulture.Name}";
+                else
+                    throw new ArgumentException();
+            }
+            public Stream GetStream(string name)
+            {
+                throw new NotSupportedException();
+            }
+        }
+    }
+}