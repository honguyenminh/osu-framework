﻿// Copyright (c) ppy Pty Ltd <contact@ppy.sh>. Licensed under the MIT Licence.
// See the LICENCE file in the repository root for full licence text.

using UIKit;
using Foundation;
using System.Drawing;
using SixLabors.ImageSharp.PixelFormats;
using AVFoundation;
using System;

namespace osu.Framework.iOS
{
    public abstract class GameAppDelegate : UIApplicationDelegate
    {
        public override UIWindow Window { get; set; }

        private IOSGameView gameView;
        private IOSGameHost host;

        protected abstract Game CreateGame();

        public override bool FinishedLaunching(UIApplication application, NSDictionary launchOptions)
        {
            aotImageSharp();

            Window = new UIWindow(UIScreen.MainScreen.Bounds);

            gameView = new IOSGameView(new RectangleF(0.0f, 0.0f, (float)Window.Frame.Size.Width, (float)Window.Frame.Size.Height));
            host = new IOSGameHost(gameView);

            Window.RootViewController = new GameViewController(gameView, host);
            Window.MakeKeyAndVisible();

            // required to trigger the osuTK update loop, which is used for input handling.
            gameView.Run();

            host.Run(CreateGame());

            // Watch for the volume button changing in order to change audio policy
            AVAudioSession audioSession = AVAudioSession.SharedInstance();
            audioSession.AddObserver(this, "outputVolume", NSKeyValueObservingOptions.New, IntPtr.Zero);

            return true;
        }

        private void aotImageSharp()
        {
            System.Runtime.CompilerServices.Unsafe.SizeOf<Rgba32>();
            System.Runtime.CompilerServices.Unsafe.SizeOf<long>();

            try
            {
                new SixLabors.ImageSharp.Formats.Png.PngDecoder().Decode<Rgba32>(SixLabors.ImageSharp.Configuration.Default, null);
            }
            catch
            {
            }
        }

<<<<<<< HEAD
        public override void ObserveValue(NSString keyPath, NSObject ofObject, NSDictionary change, IntPtr context)
        {
            switch (keyPath)
            {
                case "outputVolume":
                    AVAudioSession.SharedInstance().SetCategory(AVAudioSessionCategory.Playback);
                    break;
            }
        }
=======
        public override void DidEnterBackground(UIApplication application) => host.Suspend();

        public override void WillEnterForeground(UIApplication application) => host.Resume();
>>>>>>> 9601c4fe
    }
}<|MERGE_RESOLUTION|>--- conflicted
+++ resolved
@@ -57,7 +57,6 @@
             }
         }
 
-<<<<<<< HEAD
         public override void ObserveValue(NSString keyPath, NSObject ofObject, NSDictionary change, IntPtr context)
         {
             switch (keyPath)
@@ -67,10 +66,9 @@
                     break;
             }
         }
-=======
+
         public override void DidEnterBackground(UIApplication application) => host.Suspend();
 
         public override void WillEnterForeground(UIApplication application) => host.Resume();
->>>>>>> 9601c4fe
     }
 }