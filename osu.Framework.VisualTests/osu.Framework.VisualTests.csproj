--- conflicted
+++ resolved
@@ -1,106 +1,103 @@
-﻿<?xml version="1.0" encoding="utf-8"?>
-<Project ToolsVersion="14.0" DefaultTargets="Build" xmlns="http://schemas.microsoft.com/developer/msbuild/2003">
-  <Import Project="$(MSBuildExtensionsPath)\$(MSBuildToolsVersion)\Microsoft.Common.props" Condition="Exists('$(MSBuildExtensionsPath)\$(MSBuildToolsVersion)\Microsoft.Common.props')" />
-  <PropertyGroup>
-    <Configuration Condition=" '$(Configuration)' == '' ">Debug</Configuration>
-    <Platform Condition=" '$(Platform)' == '' ">AnyCPU</Platform>
-    <ProjectGuid>{1F02F11C-2C66-4D25-BBB5-5C752AAD3E62}</ProjectGuid>
-    <OutputType>WinExe</OutputType>
-    <AppDesignerFolder>Properties</AppDesignerFolder>
-    <RootNamespace>osu.Framework.VisualTests</RootNamespace>
-    <AssemblyName>osu.Framework.VisualTests</AssemblyName>
-    <TargetFrameworkVersion>v4.5</TargetFrameworkVersion>
-    <FileAlignment>512</FileAlignment>
-    <AutoGenerateBindingRedirects>true</AutoGenerateBindingRedirects>
-    <TargetFrameworkProfile />
-  </PropertyGroup>
-  <PropertyGroup Condition=" '$(Configuration)|$(Platform)' == 'Debug|AnyCPU' ">
-    <PlatformTarget>AnyCPU</PlatformTarget>
-    <DebugSymbols>true</DebugSymbols>
-    <DebugType>full</DebugType>
-    <Optimize>false</Optimize>
-    <OutputPath>bin\Debug\</OutputPath>
-    <DefineConstants>DEBUG;TRACE</DefineConstants>
-    <ErrorReport>prompt</ErrorReport>
-    <WarningLevel>4</WarningLevel>
-    <TreatWarningsAsErrors>false</TreatWarningsAsErrors>
-    <Prefer32Bit>false</Prefer32Bit>
-  </PropertyGroup>
-  <PropertyGroup Condition=" '$(Configuration)|$(Platform)' == 'Release|AnyCPU' ">
-    <PlatformTarget>AnyCPU</PlatformTarget>
-    <DebugType>pdbonly</DebugType>
-    <Optimize>true</Optimize>
-    <OutputPath>bin\Release\</OutputPath>
-    <DefineConstants>TRACE</DefineConstants>
-    <ErrorReport>prompt</ErrorReport>
-    <WarningLevel>4</WarningLevel>
-    <Prefer32Bit>false</Prefer32Bit>
-    <TreatWarningsAsErrors>false</TreatWarningsAsErrors>
-  </PropertyGroup>
-  <ItemGroup>
-    <Reference Include="OpenTK, Version=2.0.0.0, Culture=neutral, PublicKeyToken=bad199fe84eb3df4, processorArchitecture=MSIL">
-      <HintPath>$(SolutionDir)\packages\ppy.OpenTK.2.0.50727.1341\lib\net45\OpenTK.dll</HintPath>
-    </Reference>
-    <Reference Include="System" />
-    <Reference Include="System.Core" />
-    <Reference Include="System.Drawing" />
-    <Reference Include="System.Xml" />
-  </ItemGroup>
-  <ItemGroup>
-    <Compile Include="AutomatedVisualTestGame.cs" />
-    <Compile Include="Program.cs" />
-    <Compile Include="Properties\AssemblyInfo.cs" />
-    <Compile Include="Tests\TestCaseCheckboxes.cs" />
-    <Compile Include="Tests\TestCaseColourGradient.cs" />
-    <Compile Include="Tests\TestCaseDrawablePath.cs" />
-    <Compile Include="Tests\TestCaseFillModes.cs" />
-    <Compile Include="Tests\TestCaseFlow.cs" />
-<<<<<<< HEAD
-    <Compile Include="Tests\TestCaseSearchContainer.cs" />
-=======
-    <Compile Include="Tests\TestCaseRigidBody.cs" />
->>>>>>> 506e65ee
-    <Compile Include="Tests\TestCaseSizing.cs" />
-    <Compile Include="Tests\TestCaseSmoothedEdges.cs" />
-    <Compile Include="Tests\TestCaseDropdownBox.cs" />
-    <Compile Include="Tests\TestCaseScreen.cs" />
-    <Compile Include="Tests\TestCaseBufferedContainer.cs" />
-    <Compile Include="Tests\TestCaseMasking.cs" />
-    <Compile Include="Tests\TestCaseOnlineTextures.cs" />
-    <Compile Include="Tests\TestCasePadding.cs" />
-    <Compile Include="Tests\TestCaseSliderbar.cs" />
-    <Compile Include="Tests\TestCaseSpriteText.cs" />
-    <Compile Include="Tests\TestCaseTabControl.cs" />
-    <Compile Include="Tests\TestCaseTextBox.cs" />
-    <Compile Include="Tests\TestCaseScrollableFlow.cs" />
-    <Compile Include="Tests\TestCaseNestedHover.cs" />
-    <Compile Include="Tests\TestCaseTriangles.cs" />
-    <Compile Include="VisualTestGame.cs" />
-    <None Include="..\osu-framework.licenseheader">
-      <Link>osu-framework.licenseheader</Link>
-    </None>
-    <None Include="packages.config" />
-  </ItemGroup>
-  <ItemGroup>
-    <ProjectReference Include="..\osu.Framework.Desktop\osu.Framework.Desktop.csproj">
-      <Project>{65dc628f-a640-4111-ab35-3a5652bc1e17}</Project>
-      <Name>osu.Framework.Desktop</Name>
-    </ProjectReference>
-    <ProjectReference Include="..\osu.Framework.Testing\osu.Framework.Testing.csproj">
-      <Project>{007B2356-AB6F-4BD9-96D5-116FC2DCE69A}</Project>
-      <Name>osu.Framework.Testing</Name>
-    </ProjectReference>
-    <ProjectReference Include="..\osu.Framework\osu.Framework.csproj">
-      <Project>{C76BF5B3-985E-4D39-95FE-97C9C879B83A}</Project>
-      <Name>osu.Framework</Name>
-    </ProjectReference>
-  </ItemGroup>
-  <Import Project="$(MSBuildToolsPath)\Microsoft.CSharp.targets" />
-  <!-- To modify your build process, add your task inside one of the targets below and uncomment it. 
-       Other similar extension points exist, see Microsoft.Common.targets.
-  <Target Name="BeforeBuild">
-  </Target>
-  <Target Name="AfterBuild">
-  </Target>
-  -->
+﻿<?xml version="1.0" encoding="utf-8"?>
+<Project ToolsVersion="14.0" DefaultTargets="Build" xmlns="http://schemas.microsoft.com/developer/msbuild/2003">
+  <Import Project="$(MSBuildExtensionsPath)\$(MSBuildToolsVersion)\Microsoft.Common.props" Condition="Exists('$(MSBuildExtensionsPath)\$(MSBuildToolsVersion)\Microsoft.Common.props')" />
+  <PropertyGroup>
+    <Configuration Condition=" '$(Configuration)' == '' ">Debug</Configuration>
+    <Platform Condition=" '$(Platform)' == '' ">AnyCPU</Platform>
+    <ProjectGuid>{1F02F11C-2C66-4D25-BBB5-5C752AAD3E62}</ProjectGuid>
+    <OutputType>WinExe</OutputType>
+    <AppDesignerFolder>Properties</AppDesignerFolder>
+    <RootNamespace>osu.Framework.VisualTests</RootNamespace>
+    <AssemblyName>osu.Framework.VisualTests</AssemblyName>
+    <TargetFrameworkVersion>v4.5</TargetFrameworkVersion>
+    <FileAlignment>512</FileAlignment>
+    <AutoGenerateBindingRedirects>true</AutoGenerateBindingRedirects>
+    <TargetFrameworkProfile />
+  </PropertyGroup>
+  <PropertyGroup Condition=" '$(Configuration)|$(Platform)' == 'Debug|AnyCPU' ">
+    <PlatformTarget>AnyCPU</PlatformTarget>
+    <DebugSymbols>true</DebugSymbols>
+    <DebugType>full</DebugType>
+    <Optimize>false</Optimize>
+    <OutputPath>bin\Debug\</OutputPath>
+    <DefineConstants>DEBUG;TRACE</DefineConstants>
+    <ErrorReport>prompt</ErrorReport>
+    <WarningLevel>4</WarningLevel>
+    <TreatWarningsAsErrors>false</TreatWarningsAsErrors>
+    <Prefer32Bit>false</Prefer32Bit>
+  </PropertyGroup>
+  <PropertyGroup Condition=" '$(Configuration)|$(Platform)' == 'Release|AnyCPU' ">
+    <PlatformTarget>AnyCPU</PlatformTarget>
+    <DebugType>pdbonly</DebugType>
+    <Optimize>true</Optimize>
+    <OutputPath>bin\Release\</OutputPath>
+    <DefineConstants>TRACE</DefineConstants>
+    <ErrorReport>prompt</ErrorReport>
+    <WarningLevel>4</WarningLevel>
+    <Prefer32Bit>false</Prefer32Bit>
+    <TreatWarningsAsErrors>false</TreatWarningsAsErrors>
+  </PropertyGroup>
+  <ItemGroup>
+    <Reference Include="OpenTK, Version=2.0.0.0, Culture=neutral, PublicKeyToken=bad199fe84eb3df4, processorArchitecture=MSIL">
+      <HintPath>$(SolutionDir)\packages\ppy.OpenTK.2.0.50727.1341\lib\net45\OpenTK.dll</HintPath>
+    </Reference>
+    <Reference Include="System" />
+    <Reference Include="System.Core" />
+    <Reference Include="System.Drawing" />
+    <Reference Include="System.Xml" />
+  </ItemGroup>
+  <ItemGroup>
+    <Compile Include="AutomatedVisualTestGame.cs" />
+    <Compile Include="Program.cs" />
+    <Compile Include="Properties\AssemblyInfo.cs" />
+    <Compile Include="Tests\TestCaseCheckboxes.cs" />
+    <Compile Include="Tests\TestCaseColourGradient.cs" />
+    <Compile Include="Tests\TestCaseDrawablePath.cs" />
+    <Compile Include="Tests\TestCaseFillModes.cs" />
+    <Compile Include="Tests\TestCaseFlow.cs" />
+    <Compile Include="Tests\TestCaseSearchContainer.cs" />
+    <Compile Include="Tests\TestCaseRigidBody.cs" />
+    <Compile Include="Tests\TestCaseSizing.cs" />
+    <Compile Include="Tests\TestCaseSmoothedEdges.cs" />
+    <Compile Include="Tests\TestCaseDropdownBox.cs" />
+    <Compile Include="Tests\TestCaseScreen.cs" />
+    <Compile Include="Tests\TestCaseBufferedContainer.cs" />
+    <Compile Include="Tests\TestCaseMasking.cs" />
+    <Compile Include="Tests\TestCaseOnlineTextures.cs" />
+    <Compile Include="Tests\TestCasePadding.cs" />
+    <Compile Include="Tests\TestCaseSliderbar.cs" />
+    <Compile Include="Tests\TestCaseSpriteText.cs" />
+    <Compile Include="Tests\TestCaseTabControl.cs" />
+    <Compile Include="Tests\TestCaseTextBox.cs" />
+    <Compile Include="Tests\TestCaseScrollableFlow.cs" />
+    <Compile Include="Tests\TestCaseNestedHover.cs" />
+    <Compile Include="Tests\TestCaseTriangles.cs" />
+    <Compile Include="VisualTestGame.cs" />
+    <None Include="..\osu-framework.licenseheader">
+      <Link>osu-framework.licenseheader</Link>
+    </None>
+    <None Include="packages.config" />
+  </ItemGroup>
+  <ItemGroup>
+    <ProjectReference Include="..\osu.Framework.Desktop\osu.Framework.Desktop.csproj">
+      <Project>{65dc628f-a640-4111-ab35-3a5652bc1e17}</Project>
+      <Name>osu.Framework.Desktop</Name>
+    </ProjectReference>
+    <ProjectReference Include="..\osu.Framework.Testing\osu.Framework.Testing.csproj">
+      <Project>{007B2356-AB6F-4BD9-96D5-116FC2DCE69A}</Project>
+      <Name>osu.Framework.Testing</Name>
+    </ProjectReference>
+    <ProjectReference Include="..\osu.Framework\osu.Framework.csproj">
+      <Project>{C76BF5B3-985E-4D39-95FE-97C9C879B83A}</Project>
+      <Name>osu.Framework</Name>
+    </ProjectReference>
+  </ItemGroup>
+  <Import Project="$(MSBuildToolsPath)\Microsoft.CSharp.targets" />
+  <!-- To modify your build process, add your task inside one of the targets below and uncomment it. 
+       Other similar extension points exist, see Microsoft.Common.targets.
+  <Target Name="BeforeBuild">
+  </Target>
+  <Target Name="AfterBuild">
+  </Target>
+  -->
 </Project>