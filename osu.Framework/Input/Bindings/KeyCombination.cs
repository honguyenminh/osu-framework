﻿// Copyright (c) ppy Pty Ltd <contact@ppy.sh>. Licensed under the MIT Licence.
// See the LICENCE file in the repository root for full licence text.

using System;
using System.Collections.Generic;
using System.Collections.Immutable;
using System.Diagnostics;
using System.Linq;
using System.Runtime.CompilerServices;
using osu.Framework.Input.States;
using osuTK;
using osuTK.Input;

namespace osu.Framework.Input.Bindings
{
    /// <summary>
    /// Represent a combination of more than one <see cref="InputKey"/>s.
    /// </summary>
    public readonly struct KeyCombination : IEquatable<KeyCombination>
    {
        /// <summary>
        /// The keys.
        /// </summary>
        public readonly ImmutableArray<InputKey> Keys;

        private static readonly ImmutableArray<InputKey> none = ImmutableArray.Create(InputKey.None);

        /// <summary>
        /// Construct a new instance.
        /// </summary>
        /// <param name="keys">The keys.</param>
        public KeyCombination(ICollection<InputKey>? keys)
        {
            if (keys == null || !keys.Any())
            {
                Keys = none;
                return;
            }

            var keyBuilder = ImmutableArray.CreateBuilder<InputKey>(keys.Count);

            foreach (var key in keys)
            {
                if (!keyBuilder.Contains(key))
                    keyBuilder.Add(key);
            }

            keyBuilder.Sort();

            Keys = keyBuilder.MoveToImmutable();
        }

        /// <summary>
        /// Construct a new instance.
        /// </summary>
        /// <param name="keys">The keys.</param>
        /// <remarks>This constructor is not optimized. Hot paths are assumed to use <see cref="FromInputState(InputState, Vector2?)"/>.</remarks>
        public KeyCombination(params InputKey[] keys)
            : this((ICollection<InputKey>)keys)
        {
        }

        /// <summary>
        /// Construct a new instance from string representation provided by <see cref="ToString"/>.
        /// </summary>
        /// <param name="keys">A comma-separated (KeyCode in integer) string representation of the keys.</param>
        /// <remarks>This constructor is not optimized. Hot paths are assumed to use <see cref="FromInputState(InputState, Vector2?)"/>.</remarks>
        public KeyCombination(string keys)
            : this(keys.Split(',', StringSplitOptions.RemoveEmptyEntries).Select(s => (InputKey)int.Parse(s)).ToArray())
        {
        }

        /// <summary>
        /// Constructor optimized for known builder. The caller is responsible to sort it.
        /// </summary>
        /// <param name="keys">The already sorted <see cref="ImmutableArray{InputKey}"/>.</param>
        private KeyCombination(ImmutableArray<InputKey> keys)
        {
            Keys = keys;
        }

        /// <summary>
        /// Check whether the provided pressed keys are valid for this <see cref="KeyCombination"/>.
        /// </summary>
        /// <param name="pressedKeys">The potential pressed keys for this <see cref="KeyCombination"/>.</param>
        /// <param name="matchingMode">The method for handling exact key matches.</param>
        /// <returns>Whether the pressedKeys keys are valid.</returns>
        public bool IsPressed(KeyCombination pressedKeys, KeyCombinationMatchingMode matchingMode)
        {
            Debug.Assert(!pressedKeys.Keys.Contains(InputKey.None)); // Having None in pressed keys will break IsPressed

            if (Keys == pressedKeys.Keys) // Fast test for reference equality of underlying array
                return true;

            return ContainsAll(Keys, pressedKeys.Keys, matchingMode);
        }

        /// <summary>
        /// Check whether the provided set of pressed keys matches the candidate binding.
        /// </summary>
        /// <param name="candidateKey">The candidate key binding to match against.</param>
        /// <param name="pressedKey">The keys which have been pressed by a user.</param>
        /// <param name="matchingMode">The matching mode to be used when checking.</param>
        /// <returns>Whether this is a match.</returns>
        [MethodImpl(MethodImplOptions.AggressiveInlining)]
        internal static bool ContainsAll(ImmutableArray<InputKey> candidateKey, ImmutableArray<InputKey> pressedKey, KeyCombinationMatchingMode matchingMode)
        {
            // first, check that all the candidate keys are contained in the provided pressed keys.
            // regardless of the matching mode, every key needs to at least be present (matching modes only change
            // the behaviour of excess keys).
            foreach (var key in candidateKey)
            {
                if (!ContainsKey(pressedKey, key))
                    return false;
            }

            switch (matchingMode)
            {
                case KeyCombinationMatchingMode.Exact:
                    foreach (var key in pressedKey)
                    {
                        // in exact matching mode, every pressed key needs to be in the candidate.
                        if (!ContainsKeyPermissive(candidateKey, key))
                            return false;
                    }

                    break;

                case KeyCombinationMatchingMode.Modifiers:
                    foreach (var key in pressedKey)
                    {
                        // in modifiers match mode, the same check applies as exact but only for modifier keys.
                        if (IsModifierKey(key) && !ContainsKeyPermissive(candidateKey, key))
                            return false;
                    }

                    break;

                case KeyCombinationMatchingMode.Any:
                    // any match mode needs no further checks.
                    break;
            }

            return true;
        }

        /// <summary>
        /// Check whether the provided key is part of the candidate binding.
        /// This will match bidirectionally for modifier keys (LShift and Shift being present in both of the two parameters in either order will return true).
        /// </summary>
        /// <param name="candidate">The candidate key binding to match against.</param>
        /// <param name="key">The key which has been pressed by a user.</param>
        /// <returns>Whether this is a match.</returns>
        internal static bool ContainsKeyPermissive(ImmutableArray<InputKey> candidate, InputKey key)
        {
            switch (key)
            {
                case InputKey.LControl:
                case InputKey.RControl:
                    if (candidate.Contains(InputKey.Control))
                        return true;

                    break;

                case InputKey.LShift:
                case InputKey.RShift:
                    if (candidate.Contains(InputKey.Shift))
                        return true;

                    break;

                case InputKey.RAlt:
                case InputKey.LAlt:
                    if (candidate.Contains(InputKey.Alt))
                        return true;

                    break;

                case InputKey.LSuper:
                case InputKey.RSuper:
                    if (candidate.Contains(InputKey.Super))
                        return true;

                    break;
            }

            return ContainsKey(candidate, key);
        }

        /// <summary>
        /// Check whether a single key from a candidate binding is relevant to the currently pressed keys.
        /// If the <paramref name="key"/> contains a left/right specific modifier, the <paramref name="candidate"/> must also for this to match.
        /// </summary>
        /// <param name="candidate">The candidate key binding to match against.</param>
        /// <param name="key">The key which has been pressed by a user.</param>
        /// <returns>Whether this is a match.</returns>
        internal static bool ContainsKey(ImmutableArray<InputKey> candidate, InputKey key)
        {
            switch (key)
            {
                case InputKey.Control:
                    if (candidate.Contains(InputKey.LControl) || candidate.Contains(InputKey.RControl))
                        return true;

                    break;

                case InputKey.Shift:
                    if (candidate.Contains(InputKey.LShift) || candidate.Contains(InputKey.RShift))
                        return true;

                    break;

                case InputKey.Alt:
                    if (candidate.Contains(InputKey.LAlt) || candidate.Contains(InputKey.RAlt))
                        return true;

                    break;

                case InputKey.Super:
                    if (candidate.Contains(InputKey.LSuper) || candidate.Contains(InputKey.RSuper))
                        return true;

                    break;
            }

            return candidate.Contains(key);
        }

        public bool Equals(KeyCombination other) => Keys.SequenceEqual(other.Keys);

        public override bool Equals(object? obj) => obj is KeyCombination kc && Equals(kc);

        public override int GetHashCode()
        {
            var hash = new HashCode();
            foreach (var key in Keys)
                hash.Add(key);
            return hash.ToHashCode();
        }

        public static implicit operator KeyCombination(InputKey singleKey) => new KeyCombination(ImmutableArray.Create(singleKey));

        public static implicit operator KeyCombination(string stringRepresentation) => new KeyCombination(stringRepresentation);

        public static implicit operator KeyCombination(InputKey[] keys) => new KeyCombination(keys);

        /// <summary>
        /// Get a string representation can be used with <see cref="KeyCombination(string)"/>.
        /// </summary>
        /// <returns>The string representation.</returns>
        public override string ToString() => string.Join(',', Keys.Select(k => (int)k));

        [MethodImpl(MethodImplOptions.AggressiveInlining)]
        public static bool IsModifierKey(InputKey key)
        {
            switch (key)
            {
                case InputKey.LControl:
                case InputKey.LShift:
                case InputKey.LAlt:
                case InputKey.LSuper:
                case InputKey.RControl:
                case InputKey.RShift:
                case InputKey.RAlt:
                case InputKey.RSuper:
                case InputKey.Control:
                case InputKey.Shift:
                case InputKey.Alt:
                case InputKey.Super:
                    return true;
            }

            return false;
        }

        private static string getReadableKey(InputKey key)
        {
            if (key >= InputKey.FirstTabletAuxiliaryButton)
                return $"Tablet Aux {key - InputKey.FirstTabletAuxiliaryButton + 1}";
            if (key >= InputKey.FirstTabletPenButton)
                return $"Tablet Pen {key - InputKey.FirstTabletPenButton + 1}";

            if (key >= InputKey.MidiA0)
                return key.ToString().Substring("Midi".Length).Replace("Sharp", "#");

            if (key >= InputKey.FirstJoystickHatRightButton)
                return $"Joystick Hat {key - InputKey.FirstJoystickHatRightButton + 1} Right";
            if (key >= InputKey.FirstJoystickHatLeftButton)
                return $"Joystick Hat {key - InputKey.FirstJoystickHatLeftButton + 1} Left";
            if (key >= InputKey.FirstJoystickHatDownButton)
                return $"Joystick Hat {key - InputKey.FirstJoystickHatDownButton + 1} Down";
            if (key >= InputKey.FirstJoystickHatUpButton)
                return $"Joystick Hat {key - InputKey.FirstJoystickHatUpButton + 1} Up";
            if (key >= InputKey.FirstJoystickAxisPositiveButton)
                return $"Joystick Axis {key - InputKey.FirstJoystickAxisPositiveButton + 1} +";
            if (key >= InputKey.FirstJoystickAxisNegativeButton)
                return $"Joystick Axis {key - InputKey.FirstJoystickAxisNegativeButton + 1} -";
            if (key >= InputKey.FirstJoystickButton)
                return $"Joystick {key - InputKey.FirstJoystickButton + 1}";

            switch (key)
            {
                case InputKey.None:
                    return string.Empty;

                case InputKey.Shift:
                    return "Shift";

                case InputKey.Control:
                    return "Ctrl";

                case InputKey.Alt:
                    return "Alt";

                case InputKey.Super:
                    return "Win";

                case InputKey.LShift:
                    return "LShift";

                case InputKey.LControl:
                    return "LCtrl";

                case InputKey.LAlt:
                    return "LAlt";

                case InputKey.LSuper:
                    return "LWin";

                case InputKey.RShift:
                    return "RShift";

                case InputKey.RControl:
                    return "RCtrl";

                case InputKey.RAlt:
                    return "RAlt";

                case InputKey.RSuper:
                    return "RWin";

                case InputKey.Escape:
                    return "Esc";

                case InputKey.BackSpace:
                    return "Backsp";

                case InputKey.Insert:
                    return "Ins";

                case InputKey.Delete:
                    return "Del";

                case InputKey.PageUp:
                    return "PgUp";

                case InputKey.PageDown:
                    return "PgDn";

                case InputKey.CapsLock:
                    return "Caps";

                case InputKey.Keypad0:
                    return "Numpad0";

                case InputKey.Keypad1:
                    return "Numpad1";

                case InputKey.Keypad2:
                    return "Numpad2";

                case InputKey.Keypad3:
                    return "Numpad3";

                case InputKey.Keypad4:
                    return "Numpad4";

                case InputKey.Keypad5:
                    return "Numpad5";

                case InputKey.Keypad6:
                    return "Numpad6";

                case InputKey.Keypad7:
                    return "Numpad7";

                case InputKey.Keypad8:
                    return "Numpad8";

                case InputKey.Keypad9:
                    return "Numpad9";

                case InputKey.KeypadDivide:
                    return "NumpadDivide";

                case InputKey.KeypadMultiply:
                    return "NumpadMultiply";

                case InputKey.KeypadMinus:
                    return "NumpadMinus";

                case InputKey.KeypadPlus:
                    return "NumpadPlus";

                case InputKey.KeypadDecimal:
                    return "NumpadDecimal";

                case InputKey.KeypadEnter:
                    return "NumpadEnter";

                case InputKey.Number0:
                    return "0";

                case InputKey.Number1:
                    return "1";

                case InputKey.Number2:
                    return "2";

                case InputKey.Number3:
                    return "3";

                case InputKey.Number4:
                    return "4";

                case InputKey.Number5:
                    return "5";

                case InputKey.Number6:
                    return "6";

                case InputKey.Number7:
                    return "7";

                case InputKey.Number8:
                    return "8";

                case InputKey.Number9:
                    return "9";

                case InputKey.Tilde:
                    return "~";

                case InputKey.Minus:
                    return "Minus";

                case InputKey.Plus:
                    return "Plus";

                case InputKey.BracketLeft:
                    return "[";

                case InputKey.BracketRight:
                    return "]";

                case InputKey.Semicolon:
                    return ";";

                case InputKey.Quote:
                    return "\"";

                case InputKey.Comma:
                    return ",";

                case InputKey.Period:
                    return ".";

                case InputKey.Slash:
                    return "/";

                case InputKey.BackSlash:
                case InputKey.NonUSBackSlash:
                    return "\\";

                case InputKey.Mute:
                    return "Mute";

                case InputKey.VolumeDown:
                    return "Vol. Down";

                case InputKey.VolumeUp:
                    return "Vol. Up";

                case InputKey.Stop:
                    return "Media Stop";

                case InputKey.PlayPause:
                    return "Media Play";

                case InputKey.TrackNext:
                    return "Media Next";

                case InputKey.TrackPrevious:
                    return "Media Previous";

                case InputKey.MouseLeft:
                    return "M1";

                case InputKey.MouseMiddle:
                    return "M3";

                case InputKey.MouseRight:
                    return "M2";

                case InputKey.ExtraMouseButton1:
                    return "M4";

                case InputKey.ExtraMouseButton2:
                    return "M5";

                case InputKey.ExtraMouseButton3:
                    return "M6";

                case InputKey.ExtraMouseButton4:
                    return "M7";

                case InputKey.ExtraMouseButton5:
                    return "M8";

                case InputKey.ExtraMouseButton6:
                    return "M9";

                case InputKey.ExtraMouseButton7:
                    return "M10";

                case InputKey.ExtraMouseButton8:
                    return "M11";

                case InputKey.ExtraMouseButton9:
                    return "M12";

                case InputKey.MouseWheelDown:
                    return "Wheel Down";

                case InputKey.MouseWheelUp:
                    return "Wheel Up";

                case InputKey.MouseWheelLeft:
                    return "Wheel Left";

                case InputKey.MouseWheelRight:
                    return "Wheel Right";

                default:
                    return key.ToString();
            }
        }

        public static InputKey FromKey(Key key)
        {
            switch (key)
            {
                case Key.LShift: return InputKey.LShift;

                case Key.RShift: return InputKey.RShift;

                case Key.LControl: return InputKey.LControl;

                case Key.RControl: return InputKey.RControl;

                case Key.LAlt: return InputKey.LAlt;

                case Key.RAlt: return InputKey.RAlt;

                case Key.LWin: return InputKey.LSuper;

                case Key.RWin: return InputKey.RSuper;
            }

            return (InputKey)key;
        }

        public static InputKey FromMouseButton(MouseButton button) => (InputKey)((int)InputKey.FirstMouseButton + button);

        public static InputKey FromJoystickButton(JoystickButton button)
        {
            if (button >= JoystickButton.FirstHatRight)
                return InputKey.FirstJoystickHatRightButton + (button - JoystickButton.FirstHatRight);
            if (button >= JoystickButton.FirstHatLeft)
                return InputKey.FirstJoystickHatLeftButton + (button - JoystickButton.FirstHatLeft);
            if (button >= JoystickButton.FirstHatDown)
                return InputKey.FirstJoystickHatDownButton + (button - JoystickButton.FirstHatDown);
            if (button >= JoystickButton.FirstHatUp)
                return InputKey.FirstJoystickHatUpButton + (button - JoystickButton.FirstHatUp);
            if (button >= JoystickButton.FirstAxisPositive)
                return InputKey.FirstJoystickAxisPositiveButton + (button - JoystickButton.FirstAxisPositive);
            if (button >= JoystickButton.FirstAxisNegative)
                return InputKey.FirstJoystickAxisNegativeButton + (button - JoystickButton.FirstAxisNegative);

            return InputKey.FirstJoystickButton + (button - JoystickButton.FirstButton);
        }

        public static IEnumerable<InputKey> FromScrollDelta(Vector2 scrollDelta)
        {
            if (scrollDelta.Y > 0)
                yield return InputKey.MouseWheelUp;

            if (scrollDelta.Y < 0)
                yield return InputKey.MouseWheelDown;

            if (scrollDelta.X > 0)
                yield return InputKey.MouseWheelLeft;

            if (scrollDelta.X < 0)
                yield return InputKey.MouseWheelRight;
        }

        public static InputKey FromMidiKey(MidiKey key) => (InputKey)((int)InputKey.MidiA0 + key - MidiKey.A0);

        public static InputKey FromTabletPenButton(TabletPenButton penButton) => (InputKey)((int)InputKey.FirstTabletPenButton + penButton);

        public static InputKey FromTabletAuxiliaryButton(TabletAuxiliaryButton auxiliaryButton) => (InputKey)((int)InputKey.FirstTabletAuxiliaryButton + auxiliaryButton);

        /// <summary>
        /// Construct a new instance from input state.
        /// </summary>
        /// <param name="state">The input state object.</param>
        /// <param name="scrollDelta">Delta of scroller's position.</param>
        /// <returns>The new constructed <see cref="KeyCombination"/> instance.</returns>
        /// <remarks>This factory method is optimized and should be used for hot paths.</remarks>
        public static KeyCombination FromInputState(InputState state, Vector2? scrollDelta = null)
        {
            var keys = ImmutableArray.CreateBuilder<InputKey>();

            if (state.Mouse != null)
            {
                foreach (var button in state.Mouse.Buttons)
                    keys.Add(FromMouseButton(button));
            }

            if (scrollDelta is Vector2 v && (v.X != 0 || v.Y != 0))
                keys.AddRange(FromScrollDelta(v));

            if (state.Keyboard != null)
            {
                foreach (var key in state.Keyboard.Keys)
                {
                    var iKey = FromKey(key);

                    if (!keys.Contains(iKey))
                        keys.Add(iKey);
                }
            }

            if (state.Joystick != null)
            {
                foreach (var joystickButton in state.Joystick.Buttons)
                    keys.Add(FromJoystickButton(joystickButton));
            }

            if (state.Midi != null)
                keys.AddRange(state.Midi.Keys.Select(FromMidiKey));

            if (state.Tablet != null)
            {
                keys.AddRange(state.Tablet.PenButtons.Select(FromTabletPenButton));
                keys.AddRange(state.Tablet.AuxiliaryButtons.Select(FromTabletAuxiliaryButton));
            }

            Debug.Assert(!keys.Contains(InputKey.None)); // Having None in pressed keys will break IsPressed
<<<<<<< HEAD
            return new KeyCombination(keys);
=======
            keys.Sort();

            // Can't use `MoveToImmutable` here as we don't provide accurate capacity.
            return new KeyCombination(keys.ToImmutableList());
>>>>>>> 70fc2081
        }
    }

    public enum KeyCombinationMatchingMode
    {
        /// <summary>
        /// Matches a <see cref="KeyCombination"/> regardless of any additional key presses.
        /// </summary>
        Any,

        /// <summary>
        /// Matches a <see cref="KeyCombination"/> if there are no additional key presses.
        /// </summary>
        Exact,

        /// <summary>
        /// Matches a <see cref="KeyCombination"/> regardless of any additional key presses, however key modifiers must match exactly.
        /// </summary>
        Modifiers,
    }
}<|MERGE_RESOLUTION|>--- conflicted
+++ resolved
@@ -658,14 +658,10 @@
             }
 
             Debug.Assert(!keys.Contains(InputKey.None)); // Having None in pressed keys will break IsPressed
-<<<<<<< HEAD
-            return new KeyCombination(keys);
-=======
             keys.Sort();
 
             // Can't use `MoveToImmutable` here as we don't provide accurate capacity.
             return new KeyCombination(keys.ToImmutableList());
->>>>>>> 70fc2081
         }
     }
 
