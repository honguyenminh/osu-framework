<<<<<<< HEAD
﻿// Copyright (c) 2007-2018 ppy Pty Ltd <contact@ppy.sh>.
// Licensed under the MIT Licence - https://raw.githubusercontent.com/ppy/osu-framework/master/LICENCE

using System.Collections.Generic;
using System.Diagnostics;
using System.Linq;
using osu.Framework.Extensions.IEnumerableExtensions;
using osu.Framework.Graphics;
using osu.Framework.Graphics.Containers;
using osu.Framework.Logging;

namespace osu.Framework.Input.Bindings
{
    /// <summary>
    /// Maps input actions to custom action data of type <see cref="T"/>. Use in conjunction with <see cref="Drawable"/>s implementing <see cref="IKeyBindingHandler{T}"/>.
    /// </summary>
    /// <typeparam name="T">The type of the custom action.</typeparam>
    public abstract class KeyBindingContainer<T> : KeyBindingContainer
        where T : struct
    {
        private readonly SimultaneousBindingMode simultaneousMode;

        /// <summary>
        /// Create a new instance.
        /// </summary>
        /// <param name="simultaneousMode">Specify how to deal with multiple matches of <see cref="KeyCombination"/>s and <see cref="T"/>s.</param>
        protected KeyBindingContainer(SimultaneousBindingMode simultaneousMode = SimultaneousBindingMode.None)
        {
            RelativeSizeAxes = Axes.Both;

            this.simultaneousMode = simultaneousMode;
        }

        private readonly List<KeyBinding> pressedBindings = new List<KeyBinding>();

        private readonly List<T> pressedActions = new List<T>();

        /// <summary>
        /// All actions in a currently pressed state.
        /// </summary>
        public IEnumerable<T> PressedActions => pressedActions;

        private bool isModifier(InputKey k) => k < InputKey.F1;

        /// <summary>
        /// The input queue to be used for processing key bindings. Based on the non-positional <see cref="InputManager.InputQueue"/>.
        /// Can be overridden to change priorities.
        /// </summary>
        protected virtual IEnumerable<Drawable> KeyBindingInputQueue => localQueue;

        private readonly List<Drawable> localQueue = new List<Drawable>();

        /// <summary>
        /// Override to enable or disable sending of repeated actions (disabled by default).
        /// Each repeated action will have its own pressed/released event pair.
        /// </summary>
        protected virtual bool SendRepeats => false;

        /// <summary>
        /// Whether this <see cref="KeyBindingContainer"/> should attempt to handle input before any of its children.
        /// </summary>
        protected virtual bool Prioritised => false;

        protected override bool OnWheel(InputState state)
        {
            InputKey key = state.Mouse.WheelDelta > 0 ? InputKey.MouseWheelUp : InputKey.MouseWheelDown;

            // we need to create a local cloned state to ensure the underlying code in handleNewReleased thinks we are in a sane state,
            // even though we are pressing and releasing an InputKey in a single frame.
            // the important part of this cloned state is the value of Wheel reset to zero.
            var clonedState = state.Clone();
            clonedState.Mouse = new MouseState { Buttons = clonedState.Mouse.Buttons };

            return handleNewPressed(state, key, false) | handleNewReleased(clonedState, key);
        }

        internal override bool BuildKeyboardInputQueue(List<Drawable> queue)
        {
            localQueue.Clear();

            if (!base.BuildKeyboardInputQueue(localQueue))
                return false;

            if (Prioritised)
            {
                localQueue.Remove(this);
                localQueue.Add(this);
            }

            queue.AddRange(localQueue);

            localQueue.Reverse();
            return true;
        }

        protected override bool OnMouseDown(InputState state, MouseDownEventArgs args) => handleNewPressed(state, KeyCombination.FromMouseButton(args.Button), false);

        protected override bool OnMouseUp(InputState state, MouseUpEventArgs args) => handleNewReleased(state, KeyCombination.FromMouseButton(args.Button));

        protected override bool OnKeyDown(InputState state, KeyDownEventArgs args)
        {
            if (args.Repeat && !SendRepeats)
            {
                if (pressedBindings.Count > 0)
                    return true;

                return false;
            }

            return handleNewPressed(state, KeyCombination.FromKey(args.Key), args.Repeat);
        }

        protected override bool OnKeyUp(InputState state, KeyUpEventArgs args) => handleNewReleased(state, KeyCombination.FromKey(args.Key));

        protected override bool OnJoystickPress(InputState state, JoystickEventArgs args) => handleNewPressed(state, KeyCombination.FromJoystickButton(args.Button), false);

        protected override bool OnJoystickRelease(InputState state, JoystickEventArgs args) => handleNewReleased(state, KeyCombination.FromJoystickButton(args.Button));

        private bool handleNewPressed(InputState state, InputKey newKey, bool repeat)
        {
            var pressedCombination = KeyCombination.FromInputState(state);

            bool handled = false;
            var bindings = repeat ? KeyBindings : KeyBindings.Except(pressedBindings);
            var newlyPressed = bindings.Where(m =>
                m.KeyCombination.Keys.Contains(newKey) // only handle bindings matching current key (not required for correct logic)
                && m.KeyCombination.IsPressed(pressedCombination));

            if (isModifier(newKey))
                // if the current key pressed was a modifier, only handle modifier-only bindings.
                newlyPressed = newlyPressed.Where(b => b.KeyCombination.Keys.All(isModifier));

            // we want to always handle bindings with more keys before bindings with less.
            newlyPressed = newlyPressed.OrderByDescending(b => b.KeyCombination.Keys.Count()).ToList();

            if (!repeat)
                pressedBindings.AddRange(newlyPressed);

            foreach (var newBinding in newlyPressed)
            {
                handled |= PropagatePressed(KeyBindingInputQueue, newBinding.GetAction<T>());

                // we only want to handle the first valid binding (the one with the most keys) in non-simultaneous mode.
                if (simultaneousMode == SimultaneousBindingMode.None && handled)
                    break;
            }

            return handled;
        }

        protected virtual bool PropagatePressed(IEnumerable<Drawable> drawables, T pressed)
        {
            IDrawable handled = null;

            // we handled a new binding and there is an existing one. if we don't want concurrency, let's propagate a released event.
            if (simultaneousMode == SimultaneousBindingMode.None)
            {
                // we want to release any existing pressed actions.
                foreach (var action in pressedActions)
                    drawables.OfType<IKeyBindingHandler<T>>().ForEach(d => d.OnReleased(action));
                pressedActions.Clear();
            }

            // only handle if we are a new non-pressed action (or a concurrency mode that supports multiple simultaneous triggers).
            if (simultaneousMode == SimultaneousBindingMode.All || !pressedActions.Contains(pressed))
            {
                pressedActions.Add(pressed);
                handled = drawables.OfType<IKeyBindingHandler<T>>().FirstOrDefault(d => d.OnPressed(pressed));
            }

            if (handled != null)
                Logger.Log($"Pressed ({pressed}) handled by {handled}.", LoggingTarget.Runtime, LogLevel.Debug);

            return handled != null;
        }

        private bool handleNewReleased(InputState state, InputKey releasedKey)
        {
            var pressedCombination = KeyCombination.FromInputState(state);

            bool handled = false;

            var newlyReleased = pressedBindings.Where(b => !b.KeyCombination.IsPressed(pressedCombination)).ToList();

            Trace.Assert(newlyReleased.All(b => b.KeyCombination.Keys.Contains(releasedKey)));

            foreach (var binding in newlyReleased)
            {
                pressedBindings.Remove(binding);

                var action = binding.GetAction<T>();

                handled |= PropagateReleased(KeyBindingInputQueue, action);
            }

            return handled;
        }

        protected virtual bool PropagateReleased(IEnumerable<Drawable> drawables, T released)
        {
            IDrawable handled = null;

            // we either want multiple release events due to the simultaneous mode, or we only want one when we
            // - were pressed (as an action)
            // - are the last pressed binding with this action
            if (simultaneousMode == SimultaneousBindingMode.All || pressedActions.Contains(released) && pressedBindings.All(b => !b.GetAction<T>().Equals(released)))
            {
                handled = drawables.OfType<IKeyBindingHandler<T>>().FirstOrDefault(d => d.OnReleased(released));
                pressedActions.Remove(released);
            }

            if (handled != null)
                Logger.Log($"Released ({released}) handled by {handled}.", LoggingTarget.Runtime, LogLevel.Debug);

            return handled != null;
        }

        public void TriggerReleased(T released) => PropagateReleased(KeyBindingInputQueue, released);

        public void TriggerPressed(T pressed) => PropagatePressed(KeyBindingInputQueue, pressed);
    }

    /// <summary>
    /// Maps input actions to custom action data.
    /// </summary>
    public abstract class KeyBindingContainer : Container
    {
        protected IEnumerable<KeyBinding> KeyBindings;

        public abstract IEnumerable<KeyBinding> DefaultKeyBindings { get; }

        protected override void LoadComplete()
        {
            base.LoadComplete();
            ReloadMappings();
        }

        protected virtual void ReloadMappings()
        {
            KeyBindings = DefaultKeyBindings;
        }
    }

    public enum SimultaneousBindingMode
    {
        /// <summary>
        /// One action can be in a pressed state at once. If a new matching binding is encountered, any existing binding is first released.
        /// </summary>
        None,

        /// <summary>
        /// Unique actions are allowed to be pressed at the same time. There may therefore be more than one action in an actuated state at once.
        /// If one action has multiple bindings, only the first will trigger an <see cref="IKeyBindingHandler{T}.OnPressed"/>.
        /// The last binding to be released will trigger an <see cref="IKeyBindingHandler{T}.OnReleased(T)"/>.
        /// </summary>
        Unique,

        /// <summary>
        /// Unique actions are allowed to be pressed at the same time, as well as multiple times from different bindings. There may therefore be
        /// more than one action in an pressed state at once, as well as multiple consecutive <see cref="IKeyBindingHandler{T}.OnPressed"/> events
        /// for a single action (followed by an eventual balancing number of <see cref="IKeyBindingHandler{T}.OnReleased(T)"/> events).
        /// </summary>
        All,
    }
}
=======
﻿// Copyright (c) 2007-2018 ppy Pty Ltd <contact@ppy.sh>.
// Licensed under the MIT Licence - https://raw.githubusercontent.com/ppy/osu-framework/master/LICENCE

using System.Collections.Generic;
using System.Diagnostics;
using System.Linq;
using osu.Framework.Extensions.IEnumerableExtensions;
using osu.Framework.Graphics;
using osu.Framework.Graphics.Containers;
using osu.Framework.Logging;

namespace osu.Framework.Input.Bindings
{
    /// <summary>
    /// Maps input actions to custom action data of type <see cref="T"/>. Use in conjunction with <see cref="Drawable"/>s implementing <see cref="IKeyBindingHandler{T}"/>.
    /// </summary>
    /// <typeparam name="T">The type of the custom action.</typeparam>
    public abstract class KeyBindingContainer<T> : KeyBindingContainer
        where T : struct
    {
        private readonly SimultaneousBindingMode simultaneousMode;

        /// <summary>
        /// Create a new instance.
        /// </summary>
        /// <param name="simultaneousMode">Specify how to deal with multiple matches of <see cref="KeyCombination"/>s and <see cref="T"/>s.</param>
        protected KeyBindingContainer(SimultaneousBindingMode simultaneousMode = SimultaneousBindingMode.None)
        {
            RelativeSizeAxes = Axes.Both;

            this.simultaneousMode = simultaneousMode;
        }

        private readonly List<KeyBinding> pressedBindings = new List<KeyBinding>();

        private readonly List<T> pressedActions = new List<T>();

        /// <summary>
        /// All actions in a currently pressed state.
        /// </summary>
        public IEnumerable<T> PressedActions => pressedActions;

        private bool isModifier(InputKey k) => k < InputKey.F1;

        /// <summary>
        /// The input queue to be used for processing key bindings. Based on the non-positional <see cref="InputManager.InputQueue"/>.
        /// Can be overridden to change priorities.
        /// </summary>
        protected virtual IEnumerable<Drawable> KeyBindingInputQueue => localQueue;

        private readonly List<Drawable> localQueue = new List<Drawable>();

        /// <summary>
        /// Override to enable or disable sending of repeated actions (disabled by default).
        /// Each repeated action will have its own pressed/released event pair.
        /// </summary>
        protected virtual bool SendRepeats => false;

        /// <summary>
        /// Whether this <see cref="KeyBindingContainer"/> should attempt to handle input before any of its children.
        /// </summary>
        protected virtual bool Prioritised => false;

        protected override bool OnWheel(InputState state)
        {
            InputKey key = state.Mouse.WheelDelta > 0 ? InputKey.MouseWheelUp : InputKey.MouseWheelDown;

            // we need to create a local cloned state to ensure the underlying code in handleNewReleased thinks we are in a sane state,
            // even though we are pressing and releasing an InputKey in a single frame.
            // the important part of this cloned state is the value of Wheel reset to zero.
            var clonedState = state.Clone();
            clonedState.Mouse = new MouseState { Buttons = clonedState.Mouse.Buttons };

            return handleNewPressed(state, key, false) | handleNewReleased(clonedState, key);
        }

        internal override bool BuildKeyboardInputQueue(List<Drawable> queue)
        {
            localQueue.Clear();

            if (!base.BuildKeyboardInputQueue(localQueue))
                return false;

            if (Prioritised)
            {
                localQueue.Remove(this);
                localQueue.Add(this);
            }

            queue.AddRange(localQueue);

            localQueue.Reverse();
            return true;
        }

        protected override bool OnMouseDown(InputState state, MouseDownEventArgs args) => handleNewPressed(state, KeyCombination.FromMouseButton(args.Button), false);

        protected override bool OnMouseUp(InputState state, MouseUpEventArgs args) => handleNewReleased(state, KeyCombination.FromMouseButton(args.Button));

        protected override bool OnKeyDown(InputState state, KeyDownEventArgs args)
        {
            if (args.Repeat && !SendRepeats)
            {
                if (pressedBindings.Count > 0)
                    return true;

                return false;
            }

            return handleNewPressed(state, KeyCombination.FromKey(args.Key), args.Repeat);
        }

        protected override bool OnKeyUp(InputState state, KeyUpEventArgs args) => handleNewReleased(state, KeyCombination.FromKey(args.Key));

        private bool handleNewPressed(InputState state, InputKey newKey, bool repeat)
        {
            var pressedCombination = KeyCombination.FromInputState(state);

            bool handled = false;
            var bindings = repeat ? KeyBindings : KeyBindings.Except(pressedBindings);
            var newlyPressed = bindings.Where(m =>
                m.KeyCombination.Keys.Contains(newKey) // only handle bindings matching current key (not required for correct logic)
                && m.KeyCombination.IsPressed(pressedCombination));

            if (isModifier(newKey))
                // if the current key pressed was a modifier, only handle modifier-only bindings.
                newlyPressed = newlyPressed.Where(b => b.KeyCombination.Keys.All(isModifier));

            // we want to always handle bindings with more keys before bindings with less.
            newlyPressed = newlyPressed.OrderByDescending(b => b.KeyCombination.Keys.Count()).ToList();

            if (!repeat)
                pressedBindings.AddRange(newlyPressed);

            foreach (var newBinding in newlyPressed)
            {
                handled |= PropagatePressed(KeyBindingInputQueue, newBinding.GetAction<T>());

                // we only want to handle the first valid binding (the one with the most keys) in non-simultaneous mode.
                if (simultaneousMode == SimultaneousBindingMode.None && handled)
                    break;
            }

            return handled;
        }

        protected virtual bool PropagatePressed(IEnumerable<Drawable> drawables, T pressed)
        {
            IDrawable handled = null;

            // we handled a new binding and there is an existing one. if we don't want concurrency, let's propagate a released event.
            if (simultaneousMode == SimultaneousBindingMode.None)
            {
                // we want to release any existing pressed actions.
                foreach (var action in pressedActions)
                    drawables.OfType<IKeyBindingHandler<T>>().ForEach(d => d.OnReleased(action));
                pressedActions.Clear();
            }

            // only handle if we are a new non-pressed action (or a concurrency mode that supports multiple simultaneous triggers).
            if (simultaneousMode == SimultaneousBindingMode.All || !pressedActions.Contains(pressed))
            {
                pressedActions.Add(pressed);
                handled = drawables.OfType<IKeyBindingHandler<T>>().FirstOrDefault(d => d.OnPressed(pressed));
            }

            if (handled != null)
                Logger.Log($"Pressed ({pressed}) handled by {handled}.", LoggingTarget.Runtime, LogLevel.Debug);

            return handled != null;
        }

        private bool handleNewReleased(InputState state, InputKey releasedKey)
        {
            var pressedCombination = KeyCombination.FromInputState(state);

            bool handled = false;

            var newlyReleased = pressedBindings.Where(b => !b.KeyCombination.IsPressed(pressedCombination)).ToList();

            Trace.Assert(newlyReleased.All(b => b.KeyCombination.Keys.Contains(releasedKey)));

            foreach (var binding in newlyReleased)
            {
                pressedBindings.Remove(binding);

                var action = binding.GetAction<T>();

                handled |= PropagateReleased(KeyBindingInputQueue, action);
            }

            return handled;
        }

        protected virtual bool PropagateReleased(IEnumerable<Drawable> drawables, T released)
        {
            IDrawable handled = null;

            // we either want multiple release events due to the simultaneous mode, or we only want one when we
            // - were pressed (as an action)
            // - are the last pressed binding with this action
            if (simultaneousMode == SimultaneousBindingMode.All || pressedActions.Contains(released) && pressedBindings.All(b => !b.GetAction<T>().Equals(released)))
            {
                handled = drawables.OfType<IKeyBindingHandler<T>>().FirstOrDefault(d => d.OnReleased(released));
                pressedActions.Remove(released);
            }

            if (handled != null)
                Logger.Log($"Released ({released}) handled by {handled}.", LoggingTarget.Runtime, LogLevel.Debug);

            return handled != null;
        }

        public void TriggerReleased(T released) => PropagateReleased(KeyBindingInputQueue, released);

        public void TriggerPressed(T pressed) => PropagatePressed(KeyBindingInputQueue, pressed);
    }

    /// <summary>
    /// Maps input actions to custom action data.
    /// </summary>
    public abstract class KeyBindingContainer : Container
    {
        protected IEnumerable<KeyBinding> KeyBindings;

        public abstract IEnumerable<KeyBinding> DefaultKeyBindings { get; }

        protected override void LoadComplete()
        {
            base.LoadComplete();
            ReloadMappings();
        }

        protected virtual void ReloadMappings()
        {
            KeyBindings = DefaultKeyBindings;
        }
    }

    public enum SimultaneousBindingMode
    {
        /// <summary>
        /// One action can be in a pressed state at once. If a new matching binding is encountered, any existing binding is first released.
        /// </summary>
        None,

        /// <summary>
        /// Unique actions are allowed to be pressed at the same time. There may therefore be more than one action in an actuated state at once.
        /// If one action has multiple bindings, only the first will trigger an <see cref="IKeyBindingHandler{T}.OnPressed"/>.
        /// The last binding to be released will trigger an <see cref="IKeyBindingHandler{T}.OnReleased(T)"/>.
        /// </summary>
        Unique,

        /// <summary>
        /// Unique actions are allowed to be pressed at the same time, as well as multiple times from different bindings. There may therefore be
        /// more than one action in an pressed state at once, as well as multiple consecutive <see cref="IKeyBindingHandler{T}.OnPressed"/> events
        /// for a single action (followed by an eventual balancing number of <see cref="IKeyBindingHandler{T}.OnReleased(T)"/> events).
        /// </summary>
        All,
    }
}
>>>>>>> b210a4bd
<|MERGE_RESOLUTION|>--- conflicted
+++ resolved
@@ -1,4 +1,3 @@
-<<<<<<< HEAD
 ﻿// Copyright (c) 2007-2018 ppy Pty Ltd <contact@ppy.sh>.
 // Licensed under the MIT Licence - https://raw.githubusercontent.com/ppy/osu-framework/master/LICENCE
 
@@ -263,267 +262,4 @@
         /// </summary>
         All,
     }
-}
-=======
-﻿// Copyright (c) 2007-2018 ppy Pty Ltd <contact@ppy.sh>.
-// Licensed under the MIT Licence - https://raw.githubusercontent.com/ppy/osu-framework/master/LICENCE
-
-using System.Collections.Generic;
-using System.Diagnostics;
-using System.Linq;
-using osu.Framework.Extensions.IEnumerableExtensions;
-using osu.Framework.Graphics;
-using osu.Framework.Graphics.Containers;
-using osu.Framework.Logging;
-
-namespace osu.Framework.Input.Bindings
-{
-    /// <summary>
-    /// Maps input actions to custom action data of type <see cref="T"/>. Use in conjunction with <see cref="Drawable"/>s implementing <see cref="IKeyBindingHandler{T}"/>.
-    /// </summary>
-    /// <typeparam name="T">The type of the custom action.</typeparam>
-    public abstract class KeyBindingContainer<T> : KeyBindingContainer
-        where T : struct
-    {
-        private readonly SimultaneousBindingMode simultaneousMode;
-
-        /// <summary>
-        /// Create a new instance.
-        /// </summary>
-        /// <param name="simultaneousMode">Specify how to deal with multiple matches of <see cref="KeyCombination"/>s and <see cref="T"/>s.</param>
-        protected KeyBindingContainer(SimultaneousBindingMode simultaneousMode = SimultaneousBindingMode.None)
-        {
-            RelativeSizeAxes = Axes.Both;
-
-            this.simultaneousMode = simultaneousMode;
-        }
-
-        private readonly List<KeyBinding> pressedBindings = new List<KeyBinding>();
-
-        private readonly List<T> pressedActions = new List<T>();
-
-        /// <summary>
-        /// All actions in a currently pressed state.
-        /// </summary>
-        public IEnumerable<T> PressedActions => pressedActions;
-
-        private bool isModifier(InputKey k) => k < InputKey.F1;
-
-        /// <summary>
-        /// The input queue to be used for processing key bindings. Based on the non-positional <see cref="InputManager.InputQueue"/>.
-        /// Can be overridden to change priorities.
-        /// </summary>
-        protected virtual IEnumerable<Drawable> KeyBindingInputQueue => localQueue;
-
-        private readonly List<Drawable> localQueue = new List<Drawable>();
-
-        /// <summary>
-        /// Override to enable or disable sending of repeated actions (disabled by default).
-        /// Each repeated action will have its own pressed/released event pair.
-        /// </summary>
-        protected virtual bool SendRepeats => false;
-
-        /// <summary>
-        /// Whether this <see cref="KeyBindingContainer"/> should attempt to handle input before any of its children.
-        /// </summary>
-        protected virtual bool Prioritised => false;
-
-        protected override bool OnWheel(InputState state)
-        {
-            InputKey key = state.Mouse.WheelDelta > 0 ? InputKey.MouseWheelUp : InputKey.MouseWheelDown;
-
-            // we need to create a local cloned state to ensure the underlying code in handleNewReleased thinks we are in a sane state,
-            // even though we are pressing and releasing an InputKey in a single frame.
-            // the important part of this cloned state is the value of Wheel reset to zero.
-            var clonedState = state.Clone();
-            clonedState.Mouse = new MouseState { Buttons = clonedState.Mouse.Buttons };
-
-            return handleNewPressed(state, key, false) | handleNewReleased(clonedState, key);
-        }
-
-        internal override bool BuildKeyboardInputQueue(List<Drawable> queue)
-        {
-            localQueue.Clear();
-
-            if (!base.BuildKeyboardInputQueue(localQueue))
-                return false;
-
-            if (Prioritised)
-            {
-                localQueue.Remove(this);
-                localQueue.Add(this);
-            }
-
-            queue.AddRange(localQueue);
-
-            localQueue.Reverse();
-            return true;
-        }
-
-        protected override bool OnMouseDown(InputState state, MouseDownEventArgs args) => handleNewPressed(state, KeyCombination.FromMouseButton(args.Button), false);
-
-        protected override bool OnMouseUp(InputState state, MouseUpEventArgs args) => handleNewReleased(state, KeyCombination.FromMouseButton(args.Button));
-
-        protected override bool OnKeyDown(InputState state, KeyDownEventArgs args)
-        {
-            if (args.Repeat && !SendRepeats)
-            {
-                if (pressedBindings.Count > 0)
-                    return true;
-
-                return false;
-            }
-
-            return handleNewPressed(state, KeyCombination.FromKey(args.Key), args.Repeat);
-        }
-
-        protected override bool OnKeyUp(InputState state, KeyUpEventArgs args) => handleNewReleased(state, KeyCombination.FromKey(args.Key));
-
-        private bool handleNewPressed(InputState state, InputKey newKey, bool repeat)
-        {
-            var pressedCombination = KeyCombination.FromInputState(state);
-
-            bool handled = false;
-            var bindings = repeat ? KeyBindings : KeyBindings.Except(pressedBindings);
-            var newlyPressed = bindings.Where(m =>
-                m.KeyCombination.Keys.Contains(newKey) // only handle bindings matching current key (not required for correct logic)
-                && m.KeyCombination.IsPressed(pressedCombination));
-
-            if (isModifier(newKey))
-                // if the current key pressed was a modifier, only handle modifier-only bindings.
-                newlyPressed = newlyPressed.Where(b => b.KeyCombination.Keys.All(isModifier));
-
-            // we want to always handle bindings with more keys before bindings with less.
-            newlyPressed = newlyPressed.OrderByDescending(b => b.KeyCombination.Keys.Count()).ToList();
-
-            if (!repeat)
-                pressedBindings.AddRange(newlyPressed);
-
-            foreach (var newBinding in newlyPressed)
-            {
-                handled |= PropagatePressed(KeyBindingInputQueue, newBinding.GetAction<T>());
-
-                // we only want to handle the first valid binding (the one with the most keys) in non-simultaneous mode.
-                if (simultaneousMode == SimultaneousBindingMode.None && handled)
-                    break;
-            }
-
-            return handled;
-        }
-
-        protected virtual bool PropagatePressed(IEnumerable<Drawable> drawables, T pressed)
-        {
-            IDrawable handled = null;
-
-            // we handled a new binding and there is an existing one. if we don't want concurrency, let's propagate a released event.
-            if (simultaneousMode == SimultaneousBindingMode.None)
-            {
-                // we want to release any existing pressed actions.
-                foreach (var action in pressedActions)
-                    drawables.OfType<IKeyBindingHandler<T>>().ForEach(d => d.OnReleased(action));
-                pressedActions.Clear();
-            }
-
-            // only handle if we are a new non-pressed action (or a concurrency mode that supports multiple simultaneous triggers).
-            if (simultaneousMode == SimultaneousBindingMode.All || !pressedActions.Contains(pressed))
-            {
-                pressedActions.Add(pressed);
-                handled = drawables.OfType<IKeyBindingHandler<T>>().FirstOrDefault(d => d.OnPressed(pressed));
-            }
-
-            if (handled != null)
-                Logger.Log($"Pressed ({pressed}) handled by {handled}.", LoggingTarget.Runtime, LogLevel.Debug);
-
-            return handled != null;
-        }
-
-        private bool handleNewReleased(InputState state, InputKey releasedKey)
-        {
-            var pressedCombination = KeyCombination.FromInputState(state);
-
-            bool handled = false;
-
-            var newlyReleased = pressedBindings.Where(b => !b.KeyCombination.IsPressed(pressedCombination)).ToList();
-
-            Trace.Assert(newlyReleased.All(b => b.KeyCombination.Keys.Contains(releasedKey)));
-
-            foreach (var binding in newlyReleased)
-            {
-                pressedBindings.Remove(binding);
-
-                var action = binding.GetAction<T>();
-
-                handled |= PropagateReleased(KeyBindingInputQueue, action);
-            }
-
-            return handled;
-        }
-
-        protected virtual bool PropagateReleased(IEnumerable<Drawable> drawables, T released)
-        {
-            IDrawable handled = null;
-
-            // we either want multiple release events due to the simultaneous mode, or we only want one when we
-            // - were pressed (as an action)
-            // - are the last pressed binding with this action
-            if (simultaneousMode == SimultaneousBindingMode.All || pressedActions.Contains(released) && pressedBindings.All(b => !b.GetAction<T>().Equals(released)))
-            {
-                handled = drawables.OfType<IKeyBindingHandler<T>>().FirstOrDefault(d => d.OnReleased(released));
-                pressedActions.Remove(released);
-            }
-
-            if (handled != null)
-                Logger.Log($"Released ({released}) handled by {handled}.", LoggingTarget.Runtime, LogLevel.Debug);
-
-            return handled != null;
-        }
-
-        public void TriggerReleased(T released) => PropagateReleased(KeyBindingInputQueue, released);
-
-        public void TriggerPressed(T pressed) => PropagatePressed(KeyBindingInputQueue, pressed);
-    }
-
-    /// <summary>
-    /// Maps input actions to custom action data.
-    /// </summary>
-    public abstract class KeyBindingContainer : Container
-    {
-        protected IEnumerable<KeyBinding> KeyBindings;
-
-        public abstract IEnumerable<KeyBinding> DefaultKeyBindings { get; }
-
-        protected override void LoadComplete()
-        {
-            base.LoadComplete();
-            ReloadMappings();
-        }
-
-        protected virtual void ReloadMappings()
-        {
-            KeyBindings = DefaultKeyBindings;
-        }
-    }
-
-    public enum SimultaneousBindingMode
-    {
-        /// <summary>
-        /// One action can be in a pressed state at once. If a new matching binding is encountered, any existing binding is first released.
-        /// </summary>
-        None,
-
-        /// <summary>
-        /// Unique actions are allowed to be pressed at the same time. There may therefore be more than one action in an actuated state at once.
-        /// If one action has multiple bindings, only the first will trigger an <see cref="IKeyBindingHandler{T}.OnPressed"/>.
-        /// The last binding to be released will trigger an <see cref="IKeyBindingHandler{T}.OnReleased(T)"/>.
-        /// </summary>
-        Unique,
-
-        /// <summary>
-        /// Unique actions are allowed to be pressed at the same time, as well as multiple times from different bindings. There may therefore be
-        /// more than one action in an pressed state at once, as well as multiple consecutive <see cref="IKeyBindingHandler{T}.OnPressed"/> events
-        /// for a single action (followed by an eventual balancing number of <see cref="IKeyBindingHandler{T}.OnReleased(T)"/> events).
-        /// </summary>
-        All,
-    }
-}
->>>>>>> b210a4bd
+}