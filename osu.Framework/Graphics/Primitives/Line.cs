--- conflicted
+++ resolved
@@ -2,10 +2,7 @@
 // See the LICENCE file in the repository root for full licence text.
 
 using System;
-<<<<<<< HEAD
-=======
 using System.Runtime.CompilerServices;
->>>>>>> a063b452
 using osu.Framework.MathUtils;
 using osuTK;
 
@@ -14,11 +11,7 @@
     /// <summary>
     /// Represents a single line segment.
     /// </summary>
-<<<<<<< HEAD
-    public struct Line
-=======
     public readonly struct Line
->>>>>>> a063b452
     {
         /// <summary>
         /// Begin point of the line.
@@ -70,12 +63,8 @@
         /// </summary>
         /// <param name="t">A parameter representing the position along the line to compute. 0 yields the start point and 1 yields the end point.</param>
         /// <returns>The position along the line.</returns>
-<<<<<<< HEAD
-        public Vector2 At(float t) => StartPoint + Direction * t;
-=======
         [MethodImpl(MethodImplOptions.AggressiveInlining)]
         public Vector2 At(float t) => new Vector2(StartPoint.X + (EndPoint.X - StartPoint.X) * t, StartPoint.Y + (EndPoint.Y - StartPoint.Y) * t);
->>>>>>> a063b452
 
         /// <summary>
         /// Intersects this line with another.
@@ -84,22 +73,6 @@
         /// <returns>Whether the two lines intersect and, if so, the distance along this line at which the intersection occurs.
         /// An intersection may occur even if the two lines don't touch, at which point the parameter will be outside the [0, 1] range.
         /// To compute the point of intersection, <see cref="At"/>.</returns>
-<<<<<<< HEAD
-        public (bool success, float distance) IntersectWith(Line other)
-        {
-            Vector2 diff1 = Direction;
-            Vector2 diff2 = other.Direction;
-
-            float denom = diff1.X * diff2.Y - diff1.Y * diff2.X;
-
-            if (Precision.AlmostEquals(0, denom))
-                return (false, 0); // Co-linear
-
-            Vector2 d = other.StartPoint - StartPoint;
-            float t = (d.X * diff2.Y - d.Y * diff2.X) / denom;
-
-            return (true, t);
-=======
         [MethodImpl(MethodImplOptions.AggressiveInlining)]
         public (bool success, float distance) IntersectWith(in Line other)
         {
@@ -145,7 +118,6 @@
 
             distance = ((otherStart.X - StartPoint.X) * otherYDist - (otherStart.Y - StartPoint.Y) * otherXDist) / denom;
             return true;
->>>>>>> a063b452
         }
 
         /// <summary>
