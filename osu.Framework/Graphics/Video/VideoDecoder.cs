--- conflicted
+++ resolved
@@ -66,15 +66,8 @@
         private AVFormatContext* formatContext;
         private AVIOContext* ioContext;
         private AVStream* stream;
-<<<<<<< HEAD
         private AVCodecContext* codecContext;
         private SwsContext* swsContext;
-
-        private byte* contextBuffer;
-        private byte[] managedContextBuffer;
-=======
-        private AVCodecParameters codecParams;
->>>>>>> ca0183fa
 
         private avio_alloc_context_read_packet readPacketCallback;
         private avio_alloc_context_seek seekCallback;
@@ -829,19 +822,10 @@
                     ffmpeg.avformat_close_input(ptr);
             }
 
-<<<<<<< HEAD
             if (codecContext != null)
             {
                 fixed (AVCodecContext** ptr = &codecContext)
                     ffmpeg.avcodec_free_context(ptr);
-=======
-            if (ioContext != null)
-            {
-                // free the context's buffer as `avio_context_free` doesn't do that by itself.
-                ffmpeg.av_freep(&ioContext->buffer);
-                fixed (AVIOContext** ptr = &ioContext)
-                    ffmpeg.avio_context_free(ptr);
->>>>>>> ca0183fa
             }
 
             seekCallback = null;
@@ -850,16 +834,8 @@
             videoStream.Dispose();
             videoStream = null;
 
-<<<<<<< HEAD
-            // gets freed by libavformat when closing the input
-            contextBuffer = null;
-
             if (swsContext != null)
                 ffmpeg.sws_freeContext(swsContext);
-=======
-            if (convCtx != null)
-                ffmpeg.sws_freeContext(convCtx);
->>>>>>> ca0183fa
 
             while (decodedFrames.TryDequeue(out var f))
             {
