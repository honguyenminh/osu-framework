--- conflicted
+++ resolved
@@ -391,7 +391,7 @@
             var lastTest = CurrentTest;
 
             CurrentTest = newTest;
-            CurrentTest.OnLoadComplete = _ => Schedule(() => finishLoad(newTest, lastTest, onCompletion));
+            CurrentTest.OnLoadComplete += _ => Schedule(() => finishLoad(newTest, lastTest, onCompletion));
 
             updateButtons();
             resetRecording();
@@ -409,13 +409,9 @@
                 RecordState.Value = Testing.RecordState.Normal;
         }
 
-<<<<<<< HEAD
         private void finishLoad(Drawable newTest, Drawable lastTest, Action onCompletion)
         {
             if (lastTest?.Parent != null)
-=======
-            newTest.OnLoadComplete += d => Schedule(() =>
->>>>>>> 06126da6
             {
                 testContentContainer.Remove(lastTest.Parent);
                 lastTest.Dispose();
