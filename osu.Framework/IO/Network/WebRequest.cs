﻿// Copyright (c) ppy Pty Ltd <contact@ppy.sh>. Licensed under the MIT Licence.
// See the LICENCE file in the repository root for full licence text.

#if NET6_0_OR_GREATER
using System.Net.Sockets;
#endif
using System;
using System.Collections.Generic;
using System.IO;
using System.Net;
using System.Net.Http;
using System.Net.Http.Headers;
using System.Text;
using System.Threading;
using System.Threading.Tasks;
using JetBrains.Annotations;
using osu.Framework.Bindables;
using osu.Framework.Extensions;
using osu.Framework.Extensions.ExceptionExtensions;
using osu.Framework.Logging;

namespace osu.Framework.IO.Network
{
    public class WebRequest : IDisposable
    {
        internal const int MAX_RETRIES = 1;

        /// <summary>
        /// Whether non-SSL requests should be allowed. Defaults to disabled.
        /// In the default state, http:// requests will be automatically converted to https://.
        /// </summary>
        public bool AllowInsecureRequests;

        /// <summary>
        /// Invoked when a response has been received, but not data has been received.
        /// </summary>
        public event Action Started;

        /// <summary>
        /// Invoked when the <see cref="WebRequest"/> has finished successfully.
        /// </summary>
        public event Action Finished;

        /// <summary>
        /// Invoked when the <see cref="WebRequest"/> has failed.
        /// </summary>
        public event Action<Exception> Failed;

        /// <summary>
        /// Invoked when the download progress has changed.
        /// </summary>
        public event Action<long, long> DownloadProgress;

        /// <summary>
        /// Invoked when the upload progress has changed.
        /// </summary>
        public event Action<long, long> UploadProgress;

        /// <summary>
        /// Whether the <see cref="WebRequest"/> was aborted due to an exception or a user abort request.
        /// </summary>
        public bool Aborted { get; private set; }

        private bool completed;

        /// <summary>
        /// Whether the <see cref="WebRequest"/> has been run.
        /// </summary>
        public bool Completed
        {
            get => completed;
            private set
            {
                completed = value;
                if (!completed) return;

                // WebRequests can only be used once - no need to keep events bound
                // This helps with disposal in PerformAsync usages
                Started = null;
                Finished = null;
                Failed = null;
                DownloadProgress = null;
                UploadProgress = null;
            }
        }

        /// <summary>
        /// The URL of this request.
        /// </summary>
        public string Url;

        /// <summary>
        /// Query string parameters.
        /// </summary>
        private readonly Dictionary<string, string> queryParameters = new Dictionary<string, string>();

        /// <summary>
        /// Form parameters.
        /// </summary>
        private readonly Dictionary<string, string> formParameters = new Dictionary<string, string>();

        /// <summary>
        /// FILE parameters.
        /// </summary>
        private readonly IDictionary<string, byte[]> files = new Dictionary<string, byte[]>();

        /// <summary>
        /// The request headers.
        /// </summary>
        private readonly IDictionary<string, string> headers = new Dictionary<string, string>();

        public const int DEFAULT_TIMEOUT = 10000;

        public HttpMethod Method = HttpMethod.Get;

        /// <summary>
        /// The amount of time from last sent or received data to trigger a timeout and abort the request.
        /// </summary>
        public int Timeout = DEFAULT_TIMEOUT;

        /// <summary>
        /// The type of content expected by this web request.
        /// </summary>
        protected virtual string Accept => string.Empty;

        /// <summary>
        /// The value of the User-agent HTTP header.
        /// </summary>
        protected virtual string UserAgent => "osu-framework";

        internal int RetryCount { get; private set; }

        /// <summary>
        /// Whether this request should internally retry (up to <see cref="MAX_RETRIES"/> times) on a timeout before throwing an exception.
        /// </summary>
        public bool AllowRetryOnTimeout { get; set; } = true;

        private CancellationToken? userToken;
        private CancellationTokenSource abortToken;
        private CancellationTokenSource timeoutToken;

        private LengthTrackingStream requestStream;
        private HttpResponseMessage response;

        private long contentLength => requestStream?.Length ?? 0;

        private const string form_boundary = "-----------------------------28947758029299";

        private const string form_content_type = "multipart/form-data; boundary=" + form_boundary;

        private static readonly HttpClient client = new HttpClient(
<<<<<<< HEAD
#if NET6_0
            RuntimeInfo.IsMobile
                ? (HttpMessageHandler)new HttpClientHandler
                {
                    Credentials = CredentialCache.DefaultCredentials,
                    AutomaticDecompression = DecompressionMethods.All
                }
                : new SocketsHttpHandler
                {
                    AutomaticDecompression = DecompressionMethods.All,
                    // Can be replaced by a static HttpClient.DefaultCredentials after net60 everywhere.
                    Credentials = CredentialCache.DefaultCredentials,
                    ConnectCallback = onConnect,
                }
=======
#if NET6_0_OR_GREATER
            new SocketsHttpHandler
            {
                AutomaticDecompression = DecompressionMethods.GZip | DecompressionMethods.Deflate,
                // Can be replaced by a static HttpClient.DefaultCredentials after net60 everywhere.
                Credentials = CredentialCache.DefaultCredentials,
                ConnectCallback = onConnect,
            }
>>>>>>> 8be67890
#else
            new HttpClientHandler
            {
                AutomaticDecompression = DecompressionMethods.GZip | DecompressionMethods.Deflate,
                Credentials = CredentialCache.DefaultCredentials,
            }
#endif
        )
        {
            // Timeout is controlled manually through cancellation tokens because
            // HttpClient does not properly timeout while reading chunked data
            Timeout = System.Threading.Timeout.InfiniteTimeSpan
        };

        private static readonly Logger logger = Logger.GetLogger(LoggingTarget.Network);

        public WebRequest(string url = null, params object[] args)
        {
            if (!string.IsNullOrEmpty(url))
                Url = args.Length == 0 ? url : string.Format(url, args);
        }

        private int responseBytesRead;

        private const int buffer_size = 32768;
        private byte[] buffer;

        private MemoryStream rawContent;

        public string ContentType;

        protected virtual Stream CreateOutputStream() => new MemoryStream();

        public Stream ResponseStream;

        /// <summary>
        /// Retrieve the full response body as a UTF8 encoded string.
        /// </summary>
        /// <returns>The response body.</returns>
        [CanBeNull]
        public string GetResponseString()
        {
            try
            {
                ResponseStream.Seek(0, SeekOrigin.Begin);
                StreamReader r = new StreamReader(ResponseStream, Encoding.UTF8);
                return r.ReadToEnd();
            }
            catch
            {
                return null;
            }
        }

        /// <summary>
        /// Retrieve the full response body as an array of bytes.
        /// </summary>
        /// <returns>The response body.</returns>
        public byte[] GetResponseData()
        {
            try
            {
                ResponseStream.Seek(0, SeekOrigin.Begin);

                return ResponseStream.ReadAllBytesToArray();
            }
            catch
            {
                return null;
            }
        }

        public HttpResponseHeaders ResponseHeaders => response.Headers;

        /// <summary>
        /// Performs the request asynchronously.
        /// </summary>
        /// <param name="cancellationToken">A token to cancel the request.</param>
        public async Task PerformAsync(CancellationToken cancellationToken = default)
        {
            if (Completed)
                throw new InvalidOperationException($"The {nameof(WebRequest)} has already been run.");

            try
            {
                await internalPerform(cancellationToken).ConfigureAwait(false);
            }
            catch (AggregateException ae)
            {
                ae.RethrowAsSingular();
            }
        }

        private async Task internalPerform(CancellationToken cancellationToken = default)
        {
            string url = Url;

            if (!AllowInsecureRequests && !url.StartsWith(@"https://", StringComparison.Ordinal))
            {
                logger.Add($"Insecure request was automatically converted to https ({Url})");
                url = @"https://" + url.Replace(@"http://", @"");
            }

            // If a user token already exists, keep it. Otherwise, take on the previous user token, as this could be a retry of the request.
            userToken ??= cancellationToken;
            cancellationToken = userToken.Value;

            using (abortToken ??= new CancellationTokenSource()) // don't recreate if already non-null. is used during retry logic.
            using (timeoutToken = new CancellationTokenSource())
            using (var linkedToken = CancellationTokenSource.CreateLinkedTokenSource(abortToken.Token, timeoutToken.Token, cancellationToken))
            {
                try
                {
                    PrePerform();

                    HttpRequestMessage request;

                    StringBuilder requestParameters = new StringBuilder();
                    foreach (var p in queryParameters)
                        requestParameters.Append($@"{p.Key}={Uri.EscapeDataString(p.Value)}&");
                    string requestString = requestParameters.ToString().TrimEnd('&');
                    url = string.IsNullOrEmpty(requestString) ? url : $"{url}?{requestString}";

                    if (Method == HttpMethod.Get)
                    {
                        if (files.Count > 0)
                            throw new InvalidOperationException($"Cannot use {nameof(AddFile)} in a GET request. Please set the {nameof(Method)} to POST.");

                        request = new HttpRequestMessage(HttpMethod.Get, url);
                    }
                    else
                    {
                        request = new HttpRequestMessage(Method, url);

                        Stream postContent = null;

                        if (rawContent != null)
                        {
                            if (formParameters.Count > 0)
                                throw new InvalidOperationException($"Cannot use {nameof(AddRaw)} in conjunction with form parameters");
                            if (files.Count > 0)
                                throw new InvalidOperationException($"Cannot use {nameof(AddRaw)} in conjunction with {nameof(AddFile)}");

                            postContent = new MemoryStream();
                            rawContent.Position = 0;

                            await rawContent.CopyToAsync(postContent, linkedToken.Token).ConfigureAwait(false);

                            postContent.Position = 0;
                        }
                        else if (formParameters.Count > 0 || files.Count > 0)
                        {
                            if (!string.IsNullOrEmpty(ContentType) && ContentType != form_content_type)
                                throw new InvalidOperationException($"Cannot use custom {nameof(ContentType)} in a POST request with form/file parameters.");

                            ContentType = form_content_type;

                            var formData = new MultipartFormDataContent(form_boundary);

                            foreach (var p in formParameters)
                                formData.Add(new StringContent(p.Value), p.Key);

                            foreach (var p in files)
                            {
                                var byteContent = new ByteArrayContent(p.Value);
                                byteContent.Headers.Add("Content-Type", "application/octet-stream");
                                formData.Add(byteContent, p.Key, p.Key);
                            }

#if NET6_0_OR_GREATER
                            postContent = await formData.ReadAsStreamAsync(linkedToken.Token).ConfigureAwait(false);
#else
                            postContent = await formData.ReadAsStreamAsync().ConfigureAwait(false);
#endif
                        }

                        if (postContent != null)
                        {
                            requestStream = new LengthTrackingStream(postContent);
                            requestStream.BytesRead.ValueChanged += e =>
                            {
                                reportForwardProgress();
                                UploadProgress?.Invoke(e.NewValue, contentLength);
                            };

                            request.Content = new StreamContent(requestStream);
                            if (!string.IsNullOrEmpty(ContentType))
                                request.Content.Headers.ContentType = MediaTypeHeaderValue.Parse(ContentType);
                        }
                    }

                    request.Headers.UserAgent.TryParseAdd(UserAgent);

                    if (!string.IsNullOrEmpty(Accept))
                        request.Headers.Accept.TryParseAdd(Accept);

                    foreach (var kvp in headers)
                        request.Headers.Add(kvp.Key, kvp.Value);

                    reportForwardProgress();

                    using (request)
                    {
                        response = await client
                                         .SendAsync(request, HttpCompletionOption.ResponseHeadersRead, linkedToken.Token)
                                         .ConfigureAwait(false);

                        ResponseStream = CreateOutputStream();

                        if (Method == HttpMethod.Get)
                        {
                            //GETs are easy
                            await beginResponse(linkedToken.Token).ConfigureAwait(false);
                        }
                        else
                        {
                            reportForwardProgress();
                            UploadProgress?.Invoke(0, contentLength);

                            await beginResponse(linkedToken.Token).ConfigureAwait(false);
                        }
                    }
                }
                catch (Exception) when (timeoutToken.IsCancellationRequested)
                {
                    await Complete(new WebException($"Request to {url} timed out after {timeSinceLastAction / 1000} seconds idle (read {responseBytesRead} bytes, retried {RetryCount} times).",
                        WebExceptionStatus.Timeout)).ConfigureAwait(false);
                }
                catch (Exception) when (abortToken.IsCancellationRequested || cancellationToken.IsCancellationRequested)
                {
                    onAborted();
                }
                catch (Exception e)
                {
                    if (Completed)
                        // we may be coming from one of the exception blocks handled above (as Complete will rethrow all exceptions).
                        throw;

                    await Complete(e).ConfigureAwait(false);
                }
            }

            void onAborted()
            {
                // Aborting via the cancellation token will not set the correct aborted/completion states. Make sure they're set here.
                Abort();

                Complete(new WebException($"Request to {url} aborted by user.", WebExceptionStatus.RequestCanceled));
            }
        }

        /// <summary>
        /// Performs the request synchronously.
        /// </summary>
        public void Perform()
        {
            try
            {
                // Start a long-running task to ensure we don't block on a TPL thread pool thread.
                // Unfortunately we can't use a full synchronous flow due to IPv4 fallback logic *requiring* the async path for now.
                Task.Factory.StartNew(() => PerformAsync().WaitSafely(), TaskCreationOptions.LongRunning).WaitSafely();
            }
            catch (AggregateException ae)
            {
                ae.RethrowAsSingular();
            }
        }

        /// <summary>
        /// Task to run direct before performing the request.
        /// </summary>
        protected virtual void PrePerform()
        {
        }

        private async Task beginResponse(CancellationToken cancellationToken)
        {
#if NET6_0_OR_GREATER
            using (var responseStream = await response.Content
                                                      .ReadAsStreamAsync(cancellationToken)
                                                      .ConfigureAwait(false))
#else
            using (var responseStream = await response.Content
                                                      .ReadAsStreamAsync()
                                                      .ConfigureAwait(false))
#endif
            {
                reportForwardProgress();
                Started?.Invoke();

                buffer = new byte[buffer_size];

                while (true)
                {
                    cancellationToken.ThrowIfCancellationRequested();

                    int read = await responseStream
                                     .ReadAsync(buffer.AsMemory(), cancellationToken)
                                     .ConfigureAwait(false);

                    reportForwardProgress();

                    if (read > 0)
                    {
                        await ResponseStream
                              .WriteAsync(buffer.AsMemory(0, read), cancellationToken)
                              .ConfigureAwait(false);

                        responseBytesRead += read;
                        DownloadProgress?.Invoke(responseBytesRead, response.Content.Headers.ContentLength ?? responseBytesRead);
                    }
                    else
                    {
                        ResponseStream.Seek(0, SeekOrigin.Begin);
                        await Complete().ConfigureAwait(false);
                        break;
                    }
                }
            }
        }

        protected virtual Task Complete(Exception e = null)
        {
            if (Aborted)
                return Task.CompletedTask;

            var we = e as WebException;

            bool allowRetry = AllowRetryOnTimeout;
            bool wasTimeout = false;

            if (e != null)
                wasTimeout = we?.Status == WebExceptionStatus.Timeout;
            else if (!response.IsSuccessStatusCode)
            {
                e = new WebException(response.StatusCode.ToString());

                switch (response.StatusCode)
                {
                    case HttpStatusCode.GatewayTimeout:
                    case HttpStatusCode.RequestTimeout:
                        wasTimeout = true;
                        break;
                }
            }

            allowRetry &= wasTimeout;

            if (e != null)
            {
                if (allowRetry && RetryCount < MAX_RETRIES && responseBytesRead == 0)
                {
                    RetryCount++;

                    logger.Add($@"Request to {Url} failed with {e} (retrying {RetryCount}/{MAX_RETRIES}).");

                    //do a retry
                    return internalPerform();
                }

                logger.Add($"Request to {Url} failed with {e}.");

                if (ResponseStream?.CanSeek == true && ResponseStream.Length > 0)
                {
                    // in the case we fail a request, spitting out the response in the log is quite helpful.
                    ResponseStream.Seek(0, SeekOrigin.Begin);

                    using (StreamReader r = new StreamReader(ResponseStream, new UTF8Encoding(false, true), true, 1024, true))
                    {
                        try
                        {
                            char[] output = new char[1024];
                            int read = r.ReadBlock(output, 0, 1024);
                            string trimmedResponse = new string(output, 0, read);
                            logger.Add($"Response was: {trimmedResponse}");
                            if (read == 1024)
                                logger.Add("(Response was trimmed)");
                        }
                        catch (DecoderFallbackException)
                        {
                            // Ignore non-text format
                        }
                    }
                }
            }
            else
                logger.Add($@"Request to {Url} successfully completed!");

            // if a failure happened on performing the request, there are still situations where we want to process the response.
            // consider the case of a server returned error code which triggers a WebException, but the server is also returning details on the error in the response.
            try
            {
                if (!wasTimeout)
                    ProcessResponse();
            }
            catch (Exception se)
            {
                // that said, we don't really care about an error when processing the response if there is already a higher level exception.
                if (e == null)
                {
                    logger.Add($"Processing response from {Url} failed with {se}.");
                    Failed?.Invoke(se);
                    Completed = true;
                    Aborted = true;
                    throw;
                }
            }

            if (e == null)
            {
                Finished?.Invoke();
                Completed = true;
            }
            else
            {
                Failed?.Invoke(e);
                Completed = true;
                Aborted = true;
                throw e;
            }

            return Task.CompletedTask;
        }

        /// <summary>
        /// Performs any post-processing of the response.
        /// Exceptions thrown in this method will be passed to <see cref="Failed"/>.
        /// </summary>
        protected virtual void ProcessResponse()
        {
        }

        /// <summary>
        /// Forcefully abort the request.
        /// </summary>
        public void Abort()
        {
            if (Aborted || Completed) return;

            Aborted = true;
            Completed = true;

            try
            {
                abortToken?.Cancel();
            }
            catch (ObjectDisposedException)
            {
            }
        }

        /// <summary>
        /// Adds a raw POST body to this request.
        /// This may not be used in conjunction with <see cref="AddFile"/> and <see cref="AddParameter(string,string,RequestParameterType)"/>.
        /// </summary>
        /// <param name="text">The text.</param>
        public void AddRaw(string text)
        {
            AddRaw(Encoding.UTF8.GetBytes(text));
        }

        /// <summary>
        /// Adds a raw POST body to this request.
        /// This may not be used in conjunction with <see cref="AddFile"/> and <see cref="AddParameter(string,string,RequestParameterType)"/>.
        /// </summary>
        /// <param name="bytes">The raw data.</param>
        public void AddRaw(byte[] bytes)
        {
            AddRaw(new MemoryStream(bytes));
        }

        /// <summary>
        /// Adds a raw POST body to this request.
        /// This may not be used in conjunction with <see cref="AddFile"/>
        /// and <see cref="AddParameter(string,string,RequestParameterType)"/> with the request type of <see cref="RequestParameterType.Form"/>.
        /// </summary>
        /// <param name="stream">The stream containing the raw data. This stream will _not_ be finalized by this request.</param>
        public void AddRaw(Stream stream)
        {
            if (stream == null) throw new ArgumentNullException(nameof(stream));

            rawContent ??= new MemoryStream();

            stream.CopyTo(rawContent);
        }

        /// <summary>
        /// Add a new FILE parameter to this request. Replaces any existing file with the same name.
        /// This may not be used in conjunction with <see cref="AddRaw(Stream)"/>. GET requests may not contain files.
        /// </summary>
        /// <param name="name">The name of the file. This becomes the name of the file in a multi-part form POST content.</param>
        /// <param name="data">The file data.</param>
        public void AddFile(string name, byte[] data)
        {
            if (name == null) throw new ArgumentNullException(nameof(name));
            if (data == null) throw new ArgumentNullException(nameof(data));

            files[name] = data;
        }

        /// <summary>
        /// <para>
        /// Add a new parameter to this request. Replaces any existing parameter with the same name.
        /// </para>
        /// <para>
        /// If this request's <see cref="Method"/> supports a request body (<c>POST, PUT, DELETE, PATCH</c>), a <see cref="RequestParameterType.Form"/> parameter will be added;
        /// otherwise, a <see cref="RequestParameterType.Query"/> parameter will be added.
        /// For more fine-grained control over the parameter type, use the <see cref="AddParameter(string,string,RequestParameterType)"/> overload.
        /// </para>
        /// <para>
        /// <see cref="RequestParameterType.Form"/> parameters may not be used in conjunction with <see cref="AddRaw(Stream)"/>.
        /// </para>
        /// </summary>
        /// <remarks>
        /// Values added to the request URL query string are automatically percent-encoded before sending the request.
        /// </remarks>
        /// <param name="name">The name of the parameter.</param>
        /// <param name="value">The parameter value.</param>
        public void AddParameter(string name, string value)
            => AddParameter(name, value, supportsRequestBody(Method) ? RequestParameterType.Form : RequestParameterType.Query);

        /// <summary>
        /// Add a new parameter to this request. Replaces any existing parameter with the same name.
        /// <see cref="RequestParameterType.Form"/> parameters may not be used in conjunction with <see cref="AddRaw(Stream)"/>.
        /// </summary>
        /// <remarks>
        /// Values added to the request URL query string are automatically percent-encoded before sending the request.
        /// </remarks>
        /// <param name="name">The name of the parameter.</param>
        /// <param name="value">The parameter value.</param>
        /// <param name="type">The type of the request parameter.</param>
        public void AddParameter(string name, string value, RequestParameterType type)
        {
            if (name == null) throw new ArgumentNullException(nameof(name));
            if (value == null) throw new ArgumentNullException(nameof(value));

            switch (type)
            {
                case RequestParameterType.Query:
                    queryParameters[name] = value;
                    break;

                case RequestParameterType.Form:
                    if (!supportsRequestBody(Method))
                        throw new ArgumentException("Cannot add form parameter to a request type which has no body.", nameof(type));

                    formParameters[name] = value;
                    break;
            }
        }

        private static bool supportsRequestBody(HttpMethod method)
            => method == HttpMethod.Post
               || method == HttpMethod.Put
               || method == HttpMethod.Delete
               || method == HttpMethod.Patch;

        /// <summary>
        /// Adds a new header to this request. Replaces any existing header with the same name.
        /// </summary>
        /// <param name="name">The name of the header.</param>
        /// <param name="value">The header value.</param>
        public void AddHeader(string name, string value)
        {
            if (name == null) throw new ArgumentNullException(nameof(name));
            if (value == null) throw new ArgumentNullException(nameof(value));

            headers[name] = value;
        }

        #region Timeout Handling

        private long lastAction;

        private long timeSinceLastAction => (DateTime.Now.Ticks - lastAction) / TimeSpan.TicksPerMillisecond;

        private void reportForwardProgress()
        {
            lastAction = DateTime.Now.Ticks;
            timeoutToken.CancelAfter(Timeout);
        }

        #endregion

        #region IDisposable Support

        private bool isDisposed;

        protected void Dispose(bool disposing)
        {
            if (isDisposed) return;

            isDisposed = true;

            Abort();

            requestStream?.Dispose();
            response?.Dispose();

            if (!(ResponseStream is MemoryStream))
                ResponseStream?.Dispose();
        }

        public void Dispose()
        {
            Dispose(true);
            GC.SuppressFinalize(this);
        }

        #endregion

        #region IPv4 fallback implementation

#if NET6_0_OR_GREATER
        /// <summary>
        /// Whether IPv6 should be preferred. Value may change based on runtime failures.
        /// </summary>
        private static bool useIPv6 = Socket.OSSupportsIPv6;

        /// <summary>
        /// Whether the initial IPv6 check has been performed (to determine whether v6 is available or not).
        /// </summary>
        private static bool hasResolvedIPv6Availability;

        private const int connection_establish_timeout = 2000;

        private static async ValueTask<Stream> onConnect(SocketsHttpConnectionContext context, CancellationToken cancellationToken)
        {
            // Until .NET supports an implementation of Happy Eyeballs (https://tools.ietf.org/html/rfc8305#section-2), let's make IPv4 fallback work in a simple way.
            // This issue is being tracked at https://github.com/dotnet/runtime/issues/26177 and expected to be fixed in .NET 6.

            if (useIPv6)
            {
                try
                {
                    var localToken = cancellationToken;

                    if (!hasResolvedIPv6Availability)
                    {
                        // to make things move fast, use a very low timeout for the initial ipv6 attempt.
                        var quickFailCts = new CancellationTokenSource(connection_establish_timeout);
                        var linkedTokenSource = CancellationTokenSource.CreateLinkedTokenSource(cancellationToken, quickFailCts.Token);

                        localToken = linkedTokenSource.Token;
                    }

                    return await attemptConnection(AddressFamily.InterNetworkV6, context, localToken)
                        .ConfigureAwait(false);
                }
                catch
                {
                    // very naively fallback to ipv4 permanently for this execution based on the response of the first connection attempt.
                    // note that this may cause users to eventually get switched to ipv4 (on a random failure when they are switching networks, for instance)
                    // but in the interest of keeping this implementation simple, this is acceptable.
                    useIPv6 = false;
                }
                finally
                {
                    hasResolvedIPv6Availability = true;
                }
            }

            // fallback to IPv4.
            return await attemptConnection(AddressFamily.InterNetwork, context, cancellationToken).ConfigureAwait(false);
        }

        private static async ValueTask<Stream> attemptConnection(AddressFamily addressFamily, SocketsHttpConnectionContext context, CancellationToken cancellationToken)
        {
            // The following socket constructor will create a dual-mode socket on systems where IPV6 is available.
            var socket = new Socket(addressFamily, SocketType.Stream, ProtocolType.Tcp)
            {
                // Turn off Nagle's algorithm since it degrades performance in most HttpClient scenarios.
                NoDelay = true
            };

            try
            {
                await socket.ConnectAsync(context.DnsEndPoint, cancellationToken).ConfigureAwait(false);
                // The stream should take the ownership of the underlying socket,
                // closing it when it's disposed.
                return new NetworkStream(socket, ownsSocket: true);
            }
            catch
            {
                socket.Dispose();
                throw;
            }
        }
#endif

        #endregion

        private class LengthTrackingStream : Stream
        {
            public readonly BindableLong BytesRead = new BindableLong();

            private readonly Stream baseStream;

            public LengthTrackingStream(Stream baseStream)
            {
                this.baseStream = baseStream;
            }

            public override void Flush()
            {
                baseStream.Flush();
            }

            public override int Read(byte[] buffer, int offset, int count)
            {
                int read = baseStream.Read(buffer, offset, count);
                BytesRead.Value += read;
                return read;
            }

            public override long Seek(long offset, SeekOrigin origin) => baseStream.Seek(offset, origin);

            public override void SetLength(long value)
            {
                baseStream.SetLength(value);
            }

            public override void Write(byte[] buffer, int offset, int count)
            {
                baseStream.Write(buffer, offset, count);
            }

            public override bool CanRead => baseStream.CanRead;
            public override bool CanSeek => baseStream.CanSeek;
            public override bool CanWrite => baseStream.CanWrite;
            public override long Length => baseStream.Length;

            public override long Position
            {
                get => baseStream.Position;
                set => baseStream.Position = value;
            }

            protected override void Dispose(bool disposing)
            {
                base.Dispose(disposing);
                baseStream.Dispose();
            }
        }
    }
}<|MERGE_RESOLUTION|>--- conflicted
+++ resolved
@@ -149,8 +149,7 @@
         private const string form_content_type = "multipart/form-data; boundary=" + form_boundary;
 
         private static readonly HttpClient client = new HttpClient(
-<<<<<<< HEAD
-#if NET6_0
+#if NET6_0_OR_GREATER
             RuntimeInfo.IsMobile
                 ? (HttpMessageHandler)new HttpClientHandler
                 {
@@ -164,16 +163,6 @@
                     Credentials = CredentialCache.DefaultCredentials,
                     ConnectCallback = onConnect,
                 }
-=======
-#if NET6_0_OR_GREATER
-            new SocketsHttpHandler
-            {
-                AutomaticDecompression = DecompressionMethods.GZip | DecompressionMethods.Deflate,
-                // Can be replaced by a static HttpClient.DefaultCredentials after net60 everywhere.
-                Credentials = CredentialCache.DefaultCredentials,
-                ConnectCallback = onConnect,
-            }
->>>>>>> 8be67890
 #else
             new HttpClientHandler
             {
