--- conflicted
+++ resolved
@@ -7,7 +7,6 @@
 using System.Threading.Tasks;
 using osu.Framework.Logging;
 using System.Collections.Concurrent;
-using System.Runtime.CompilerServices;
 using osu.Framework.Platform;
 using osu.Framework.Text;
 
@@ -199,36 +198,5 @@
             base.Dispose(disposing);
             glyphStores.ForEach(g => g.Dispose());
         }
-<<<<<<< HEAD
-
-        internal sealed class TexturedCharacterGlyph : ITexturedCharacterGlyph
-        {
-            public Texture Texture { get; }
-
-            public float XOffset => glyph.XOffset * ScaleAdjustment;
-            public float YOffset => glyph.YOffset * ScaleAdjustment;
-            public float XAdvance => glyph.XAdvance * ScaleAdjustment;
-            public char Character => glyph.Character;
-            public float Width => Texture.Width * ScaleAdjustment;
-            public float Height => Texture.Height * ScaleAdjustment;
-
-            public readonly float ScaleAdjustment;
-            private readonly CharacterGlyph glyph;
-
-            public TexturedCharacterGlyph(CharacterGlyph glyph, Texture texture, float scaleAdjustment)
-            {
-                this.glyph = glyph;
-                this.ScaleAdjustment = scaleAdjustment;
-
-                Texture = texture;
-            }
-
-            [MethodImpl(MethodImplOptions.AggressiveInlining)]
-            public float GetKerning<T>(T lastGlyph)
-                where T : ICharacterGlyph
-                => glyph.GetKerning(lastGlyph) * ScaleAdjustment;
-        }
-=======
->>>>>>> ffc27ac4
     }
 }