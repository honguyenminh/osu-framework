--- conflicted
+++ resolved
@@ -299,7 +299,6 @@
             return result;
         }
 
-<<<<<<< HEAD
         public static List<Vector2> PiecewiseLinearToBezier(ReadOnlySpan<Vector2> inputPath,
                                                             int numControlPoints,
                                                             int numTestPoints = 100,
@@ -557,7 +556,8 @@
             }
 
             return coefficients;
-=======
+        }
+
         private static Stack<Vector2[]> bSplineToBezierInternal(ReadOnlySpan<Vector2> controlPoints, ref int degree)
         {
             Stack<Vector2[]> result = new Stack<Vector2[]>();
@@ -605,7 +605,6 @@
             }
 
             return result;
->>>>>>> 230aa1ba
         }
 
         /// <summary>
