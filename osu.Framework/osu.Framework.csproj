--- conflicted
+++ resolved
@@ -53,18 +53,11 @@
     <PackageReference Include="System.Reflection.Emit.Lightweight" Version="4.3.0" />
     <PackageReference Include="System.Reflection.Emit.ILGeneration" Version="4.3.0" />
     <PackageReference Include="JetBrains.Annotations" Version="2018.2.1" />
-<<<<<<< HEAD
-=======
-    <PackageReference Include="osu.Framework.NativeLibs" Version="0.0.20" Condition="'$(APPVEYOR_DEPLOY)'==1" />
-  </ItemGroup>
-  <ItemGroup>
-    <ProjectReference Include="..\osu.Framework.NativeLibs\osu.Framework.NativeLibs.csproj" Condition="'$(APPVEYOR_DEPLOY)'!=1"/>
->>>>>>> f7c802bd
   </ItemGroup>
   <Choose>
     <When Condition="'$(APPVEYOR_DEPLOY)'==1">
       <ItemGroup>
-        <PackageReference Include="osu-framework-native" Version="0.0.20" />
+        <PackageReference Include="osu.Framework.NativeLibs" Version="0.0.20" />
       </ItemGroup>
     </When>
     <When Condition="'$(APPVEYOR_DEPLOY)'!=1">
